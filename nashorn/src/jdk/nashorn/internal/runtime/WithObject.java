/*
 * Copyright (c) 2010, 2013, Oracle and/or its affiliates. All rights reserved.
 * DO NOT ALTER OR REMOVE COPYRIGHT NOTICES OR THIS FILE HEADER.
 *
 * This code is free software; you can redistribute it and/or modify it
 * under the terms of the GNU General Public License version 2 only, as
 * published by the Free Software Foundation.  Oracle designates this
 * particular file as subject to the "Classpath" exception as provided
 * by Oracle in the LICENSE file that accompanied this code.
 *
 * This code is distributed in the hope that it will be useful, but WITHOUT
 * ANY WARRANTY; without even the implied warranty of MERCHANTABILITY or
 * FITNESS FOR A PARTICULAR PURPOSE.  See the GNU General Public License
 * version 2 for more details (a copy is included in the LICENSE file that
 * accompanied this code).
 *
 * You should have received a copy of the GNU General Public License version
 * 2 along with this work; if not, write to the Free Software Foundation,
 * Inc., 51 Franklin St, Fifth Floor, Boston, MA 02110-1301 USA.
 *
 * Please contact Oracle, 500 Oracle Parkway, Redwood Shores, CA 94065 USA
 * or visit www.oracle.com if you need additional information or have any
 * questions.
 */

package jdk.nashorn.internal.runtime;

import static jdk.nashorn.internal.lookup.Lookup.MH;

import java.lang.invoke.MethodHandle;
import java.lang.invoke.MethodHandles;
import java.lang.invoke.MethodType;
import java.lang.invoke.SwitchPoint;

import jdk.internal.dynalink.CallSiteDescriptor;
import jdk.internal.dynalink.linker.GuardedInvocation;
import jdk.internal.dynalink.linker.LinkRequest;
import jdk.internal.dynalink.support.CallSiteDescriptorFactory;
import jdk.nashorn.internal.runtime.linker.NashornCallSiteDescriptor;
import jdk.nashorn.internal.runtime.linker.NashornGuards;

/**
 * This class supports the handling of scope in a with body.
 *
 */
public final class WithObject extends ScriptObject implements Scope {
    private static final MethodHandle WITHEXPRESSIONGUARD    = findOwnMH("withExpressionGuard",  boolean.class, ScriptObject.class, PropertyMap.class, SwitchPoint.class);
    private static final MethodHandle WITHEXPRESSIONFILTER   = findOwnMH("withFilterExpression", ScriptObject.class, ScriptObject.class);
    private static final MethodHandle WITHSCOPEFILTER        = findOwnMH("withFilterScope",      ScriptObject.class, ScriptObject.class);
    private static final MethodHandle BIND_TO_EXPRESSION_OBJ = findOwnMH("bindToExpression",     Object.class, Object.class, ScriptObject.class);
    private static final MethodHandle BIND_TO_EXPRESSION_FN  = findOwnMH("bindToExpression",     Object.class, ScriptFunction.class, ScriptObject.class);

    private static final MethodHandle CONSTANT_FALSE_TAKE_SCRIPT_OBJECT = MH.dropArguments(MH.constant(boolean.class, false), 0, ScriptObject.class);


    /** With expression object. */
    private final ScriptObject expression;

    /**
     * Constructor
     *
     * @param scope scope object
     * @param expression with expression
     */
    WithObject(final ScriptObject scope, final ScriptObject expression) {
        super(scope, null);
        setIsScope();
        this.expression = expression;
    }

    /**
     * Delete a property based on a key.
     * @param key Any valid JavaScript value.
     * @param strict strict mode execution.
     * @return True if deleted.
     */
    @Override
    public boolean delete(final Object key, final boolean strict) {
        final ScriptObject self = expression;
        final String propName = JSType.toString(key);

        final FindProperty find = self.findProperty(propName, true);

        if (find != null) {
            return self.delete(propName, strict);
        }

        return false;
    }


    @Override
    public GuardedInvocation lookup(final CallSiteDescriptor desc, final LinkRequest request) {
        if (request.isCallSiteUnstable()) {
            // Fall back to megamorphic invocation which performs a complete lookup each time without further relinking.
            return super.lookup(desc, request);
        }

        // With scopes can never be observed outside of Nashorn code, so all call sites that can address it will of
        // necessity have a Nashorn descriptor - it is safe to cast.
        final NashornCallSiteDescriptor ndesc = (NashornCallSiteDescriptor)desc;
        FindProperty find = null;
        GuardedInvocation link = null;
        ScriptObject self;

        final boolean isNamedOperation;
        final String name;
        if (desc.getNameTokenCount() > 2) {
            isNamedOperation = true;
            name = desc.getNameToken(CallSiteDescriptor.NAME_OPERAND);
        } else {
            isNamedOperation = false;
            name = null;
        }

        self = expression;
        if (isNamedOperation) {
             find = self.findProperty(name, true);
        }

        if (find != null) {
            link = self.lookup(desc, request);
            if (link != null) {
                return fixExpressionCallSite(ndesc, link);
            }
        }

        final ScriptObject scope = getProto();
        if (isNamedOperation) {
            find = scope.findProperty(name, true);
        }

        if (find != null) {
            return fixScopeCallSite(scope.lookup(desc, request), name, find.getOwner());
        }

        // the property is not found - now check for
        // __noSuchProperty__ and __noSuchMethod__ in expression
        if (self != null) {
            final String fallBack;

            final String operator = CallSiteDescriptorFactory.tokenizeOperators(desc).get(0);

            switch (operator) {
            case "callMethod":
                throw new AssertionError(); // Nashorn never emits callMethod
            case "getMethod":
                fallBack = NO_SUCH_METHOD_NAME;
                break;
            case "getProp":
            case "getElem":
                fallBack = NO_SUCH_PROPERTY_NAME;
                break;
            default:
                fallBack = null;
                break;
            }

            if (fallBack != null) {
                find = self.findProperty(fallBack, true);
                if (find != null) {
                    switch (operator) {
                    case "getMethod":
                        link = self.noSuchMethod(desc, request);
                        break;
                    case "getProp":
                    case "getElem":
                        link = self.noSuchProperty(desc, request);
                        break;
                    default:
                        break;
                    }
                }
            }

            if (link != null) {
                return fixExpressionCallSite(ndesc, link);
            }
        }

        // still not found, may be scope can handle with it's own
        // __noSuchProperty__, __noSuchMethod__ etc.
        link = scope.lookup(desc, request);

        if (link != null) {
            return fixScopeCallSite(link, name, null);
        }

        return null;
    }

    /**
     * Overridden to try to find the property first in the expression object (and its prototypes), and only then in this
     * object (and its prototypes).
     *
     * @param key  Property key.
     * @param deep Whether the search should look up proto chain.
     * @param stopOnNonScope should a deep search stop on the first non-scope object?
     * @param start the object on which the lookup was originally initiated
     *
     * @return FindPropertyData or null if not found.
     */
    @Override
    FindProperty findProperty(final String key, final boolean deep, final boolean stopOnNonScope, final ScriptObject start) {
        final FindProperty exprProperty = expression.findProperty(key, deep, stopOnNonScope, start);
        if (exprProperty != null) {
             return exprProperty;
        }
        return super.findProperty(key, deep, stopOnNonScope, start);
    }

    @Override
    public void setSplitState(final int state) {
        getNonWithParent().setSplitState(state);
    }

    @Override
    public int getSplitState() {
        return getNonWithParent().getSplitState();
    }

    /**
     * Get first parent scope that is not an instance of WithObject.
     */
    private Scope getNonWithParent() {
        ScriptObject proto = getParentScope();

        while (proto != null && proto instanceof WithObject) {
            proto = ((WithObject)proto).getParentScope();
        }

        assert proto instanceof Scope : "with scope without parent scope";
        return (Scope) proto;
    }


    private static GuardedInvocation fixReceiverType(final GuardedInvocation link, final MethodHandle filter) {
        // The receiver may be an Object or a ScriptObject.
        final MethodType invType = link.getInvocation().type();
        final MethodType newInvType = invType.changeParameterType(0, filter.type().returnType());
        return link.asType(newInvType);
    }

    private static GuardedInvocation fixExpressionCallSite(final NashornCallSiteDescriptor desc, final GuardedInvocation link) {
        // If it's not a getMethod, just add an expression filter that converts WithObject in "this" position to its
        // expression.
        if (!"getMethod".equals(desc.getFirstOperator())) {
            return fixReceiverType(link, WITHEXPRESSIONFILTER).filterArguments(0, WITHEXPRESSIONFILTER);
        }

        final MethodHandle linkInvocation      = link.getInvocation();
        final MethodType   linkType            = linkInvocation.type();
        final boolean      linkReturnsFunction = ScriptFunction.class.isAssignableFrom(linkType.returnType());

        return link.replaceMethods(
                // Make sure getMethod will bind the script functions it receives to WithObject.expression
                MH.foldArguments(
                        linkReturnsFunction ?
                                BIND_TO_EXPRESSION_FN :
                                BIND_TO_EXPRESSION_OBJ,
                        filterReceiver(
                                linkInvocation.asType(
                                        linkType.changeReturnType(
                                                linkReturnsFunction ?
                                                        ScriptFunction.class :
                                                        Object.class).
                                                            changeParameterType(
                                                                    0,
                                                                    ScriptObject.class)),
                                        WITHEXPRESSIONFILTER)),
                         filterGuardReceiver(link, WITHEXPRESSIONFILTER));
     // No clever things for the guard -- it is still identically filtered.

    }

    private GuardedInvocation fixScopeCallSite(final GuardedInvocation link, final String name, final ScriptObject owner) {
        final GuardedInvocation newLink = fixReceiverType(link, WITHSCOPEFILTER);
<<<<<<< HEAD
        final MethodHandle expressionGuard = expressionGuard(name);
        final MethodHandle filteredGuard = filterGuardReceiver(newLink, WITHSCOPEFILTER);
        final MethodHandle newGuard;
        if (filteredGuard == null) {
            newGuard = expressionGuard;
        } else {
            newGuard = MH.guardWithTest(expressionGuard, filteredGuard, CONSTANT_FALSE_TAKE_SCRIPT_OBJECT);
        }
        return link.replaceMethods(filterReceiver(newLink.getInvocation(), WITHSCOPEFILTER), newGuard);
=======
        return link.replaceMethods(filter(newLink.getInvocation(), WITHSCOPEFILTER),
                NashornGuards.combineGuards(expressionGuard(name, owner), filterGuard(newLink, WITHSCOPEFILTER)));
>>>>>>> 71ded928
    }

    private static MethodHandle filterGuardReceiver(final GuardedInvocation link, final MethodHandle receiverFilter) {
        final MethodHandle test = link.getGuard();
        if (test == null) {
            return null;
        }

        final Class<?> receiverType = test.type().parameterType(0);
        final MethodHandle filter = MH.asType(receiverFilter,
                receiverFilter.type().changeParameterType(0, receiverType).
                changeReturnType(receiverType));

        return filterReceiver(test, filter);
    }

<<<<<<< HEAD
    private static MethodHandle filterReceiver(final MethodHandle mh, final MethodHandle receiverFilter) {
        //With expression filter == receiverFilter, i.e. receiver is cast to withobject and its expression returned
        return MH.filterArguments(mh, 0, receiverFilter);
=======
    private static MethodHandle filter(final MethodHandle mh, final MethodHandle filter) {
        return MH.filterArguments(mh, 0, filter.asType(filter.type().changeReturnType(mh.type().parameterType(0))));
>>>>>>> 71ded928
    }

    /**
     * Drops the WithObject wrapper from the expression.
     * @param receiver WithObject wrapper.
     * @return The with expression.
     */
    public static ScriptObject withFilterExpression(final ScriptObject receiver) {
        return ((WithObject)receiver).expression;
    }

    @SuppressWarnings("unused")
    private static Object bindToExpression(final Object fn, final ScriptObject receiver) {
        return fn instanceof ScriptFunction ? bindToExpression((ScriptFunction) fn, receiver) : fn;
    }

    private static Object bindToExpression(final ScriptFunction fn, final ScriptObject receiver) {
        return fn.makeBoundFunction(withFilterExpression(receiver), ScriptRuntime.EMPTY_ARRAY);
    }

    private MethodHandle expressionGuard(final String name, final ScriptObject owner) {
        final PropertyMap map = expression.getMap();
        final SwitchPoint sp = expression.getProtoSwitchPoint(name, owner);
        return MH.insertArguments(WITHEXPRESSIONGUARD, 1, map, sp);
    }

    @SuppressWarnings("unused")
    private static boolean withExpressionGuard(final ScriptObject receiver, final PropertyMap map, final SwitchPoint sp) {
        return ((WithObject)receiver).expression.getMap() == map && (sp == null || !sp.hasBeenInvalidated());
    }

    /**
     * Drops the WithObject wrapper from the scope.
     * @param receiver WithObject wrapper.
     * @return The with scope.
     */
    public static ScriptObject withFilterScope(final ScriptObject receiver) {
        return ((WithObject)receiver).getProto();
    }

    /**
     * Get the with expression for this {@code WithObject}
     * @return the with expression
     */
    public ScriptObject getExpression() {
        return expression;
    }

    /**
     * Get the parent scope for this {@code WithObject}
     * @return the parent scope
     */
    public ScriptObject getParentScope() {
        return getProto();
    }

    private static MethodHandle findOwnMH(final String name, final Class<?> rtype, final Class<?>... types) {
        return MH.findStatic(MethodHandles.lookup(), WithObject.class, name, MH.type(rtype, types));
    }
}<|MERGE_RESOLUTION|>--- conflicted
+++ resolved
@@ -31,7 +31,6 @@
 import java.lang.invoke.MethodHandles;
 import java.lang.invoke.MethodType;
 import java.lang.invoke.SwitchPoint;
-
 import jdk.internal.dynalink.CallSiteDescriptor;
 import jdk.internal.dynalink.linker.GuardedInvocation;
 import jdk.internal.dynalink.linker.LinkRequest;
@@ -44,14 +43,11 @@
  *
  */
 public final class WithObject extends ScriptObject implements Scope {
-    private static final MethodHandle WITHEXPRESSIONGUARD    = findOwnMH("withExpressionGuard",  boolean.class, ScriptObject.class, PropertyMap.class, SwitchPoint.class);
-    private static final MethodHandle WITHEXPRESSIONFILTER   = findOwnMH("withFilterExpression", ScriptObject.class, ScriptObject.class);
-    private static final MethodHandle WITHSCOPEFILTER        = findOwnMH("withFilterScope",      ScriptObject.class, ScriptObject.class);
-    private static final MethodHandle BIND_TO_EXPRESSION_OBJ = findOwnMH("bindToExpression",     Object.class, Object.class, ScriptObject.class);
-    private static final MethodHandle BIND_TO_EXPRESSION_FN  = findOwnMH("bindToExpression",     Object.class, ScriptFunction.class, ScriptObject.class);
-
-    private static final MethodHandle CONSTANT_FALSE_TAKE_SCRIPT_OBJECT = MH.dropArguments(MH.constant(boolean.class, false), 0, ScriptObject.class);
-
+    private static final MethodHandle WITHEXPRESSIONGUARD    = findOwnMH("withExpressionGuard",  boolean.class, Object.class, PropertyMap.class, SwitchPoint.class);
+    private static final MethodHandle WITHEXPRESSIONFILTER   = findOwnMH("withFilterExpression", Object.class, Object.class);
+    private static final MethodHandle WITHSCOPEFILTER        = findOwnMH("withFilterScope",      Object.class, Object.class);
+    private static final MethodHandle BIND_TO_EXPRESSION_OBJ = findOwnMH("bindToExpression",     Object.class, Object.class, Object.class);
+    private static final MethodHandle BIND_TO_EXPRESSION_FN  = findOwnMH("bindToExpression",     Object.class, ScriptFunction.class, Object.class);
 
     /** With expression object. */
     private final ScriptObject expression;
@@ -266,7 +262,7 @@
                                                         Object.class).
                                                             changeParameterType(
                                                                     0,
-                                                                    ScriptObject.class)),
+                                                                    Object.class)),
                                         WITHEXPRESSIONFILTER)),
                          filterGuardReceiver(link, WITHEXPRESSIONFILTER));
      // No clever things for the guard -- it is still identically filtered.
@@ -275,20 +271,8 @@
 
     private GuardedInvocation fixScopeCallSite(final GuardedInvocation link, final String name, final ScriptObject owner) {
         final GuardedInvocation newLink = fixReceiverType(link, WITHSCOPEFILTER);
-<<<<<<< HEAD
-        final MethodHandle expressionGuard = expressionGuard(name);
-        final MethodHandle filteredGuard = filterGuardReceiver(newLink, WITHSCOPEFILTER);
-        final MethodHandle newGuard;
-        if (filteredGuard == null) {
-            newGuard = expressionGuard;
-        } else {
-            newGuard = MH.guardWithTest(expressionGuard, filteredGuard, CONSTANT_FALSE_TAKE_SCRIPT_OBJECT);
-        }
-        return link.replaceMethods(filterReceiver(newLink.getInvocation(), WITHSCOPEFILTER), newGuard);
-=======
-        return link.replaceMethods(filter(newLink.getInvocation(), WITHSCOPEFILTER),
-                NashornGuards.combineGuards(expressionGuard(name, owner), filterGuard(newLink, WITHSCOPEFILTER)));
->>>>>>> 71ded928
+        return link.replaceMethods(filterReceiver(newLink.getInvocation(), WITHSCOPEFILTER),
+                NashornGuards.combineGuards(expressionGuard(name, owner), filterGuardReceiver(newLink, WITHSCOPEFILTER)));
     }
 
     private static MethodHandle filterGuardReceiver(final GuardedInvocation link, final MethodHandle receiverFilter) {
@@ -305,14 +289,9 @@
         return filterReceiver(test, filter);
     }
 
-<<<<<<< HEAD
     private static MethodHandle filterReceiver(final MethodHandle mh, final MethodHandle receiverFilter) {
         //With expression filter == receiverFilter, i.e. receiver is cast to withobject and its expression returned
-        return MH.filterArguments(mh, 0, receiverFilter);
-=======
-    private static MethodHandle filter(final MethodHandle mh, final MethodHandle filter) {
-        return MH.filterArguments(mh, 0, filter.asType(filter.type().changeReturnType(mh.type().parameterType(0))));
->>>>>>> 71ded928
+        return MH.filterArguments(mh, 0, receiverFilter.asType(receiverFilter.type().changeReturnType(mh.type().parameterType(0))));
     }
 
     /**
@@ -320,16 +299,16 @@
      * @param receiver WithObject wrapper.
      * @return The with expression.
      */
-    public static ScriptObject withFilterExpression(final ScriptObject receiver) {
+    public static Object withFilterExpression(final Object receiver) {
         return ((WithObject)receiver).expression;
     }
 
     @SuppressWarnings("unused")
-    private static Object bindToExpression(final Object fn, final ScriptObject receiver) {
+    private static Object bindToExpression(final Object fn, final Object receiver) {
         return fn instanceof ScriptFunction ? bindToExpression((ScriptFunction) fn, receiver) : fn;
     }
 
-    private static Object bindToExpression(final ScriptFunction fn, final ScriptObject receiver) {
+    private static Object bindToExpression(final ScriptFunction fn, final Object receiver) {
         return fn.makeBoundFunction(withFilterExpression(receiver), ScriptRuntime.EMPTY_ARRAY);
     }
 
@@ -340,7 +319,7 @@
     }
 
     @SuppressWarnings("unused")
-    private static boolean withExpressionGuard(final ScriptObject receiver, final PropertyMap map, final SwitchPoint sp) {
+    private static boolean withExpressionGuard(final Object receiver, final PropertyMap map, final SwitchPoint sp) {
         return ((WithObject)receiver).expression.getMap() == map && (sp == null || !sp.hasBeenInvalidated());
     }
 
@@ -349,7 +328,7 @@
      * @param receiver WithObject wrapper.
      * @return The with scope.
      */
-    public static ScriptObject withFilterScope(final ScriptObject receiver) {
+    public static Object withFilterScope(final Object receiver) {
         return ((WithObject)receiver).getProto();
     }
 
