--- conflicted
+++ resolved
@@ -1177,15 +1177,8 @@
 
 public:
   // Accessors
-<<<<<<< HEAD
-  static oop              target(         oop site);
-  static void         set_target(         oop site, oop target);
-  static void         set_target_volatile(oop site, oop target);
-=======
   static oop              target(          oop site);
   static void         set_target(          oop site, oop target);
-
-  static volatile oop     target_volatile( oop site);
   static void         set_target_volatile( oop site, oop target);
 
   static oop              context_volatile(oop site);
@@ -1193,7 +1186,6 @@
   static bool         set_context_cas     (oop site, oop context, oop expected);
 
   static oop default_context();
->>>>>>> 3cdae26a
 
   // Testers
   static bool is_subclass(Klass* klass) {
