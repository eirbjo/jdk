--- conflicted
+++ resolved
@@ -1,562 +1,3 @@
-<<<<<<< HEAD
-#
-# Copyright (c) 2011, 2012, Oracle and/or its affiliates. All rights reserved.
-# DO NOT ALTER OR REMOVE COPYRIGHT NOTICES OR THIS FILE HEADER.
-#
-# This code is free software; you can redistribute it and/or modify it
-# under the terms of the GNU General Public License version 2 only, as
-# published by the Free Software Foundation.  Oracle designates this
-# particular file as subject to the "Classpath" exception as provided
-# by Oracle in the LICENSE file that accompanied this code.
-#
-# This code is distributed in the hope that it will be useful, but WITHOUT
-# ANY WARRANTY; without even the implied warranty of MERCHANTABILITY or
-# FITNESS FOR A PARTICULAR PURPOSE.  See the GNU General Public License
-# version 2 for more details (a copy is included in the LICENSE file that
-# accompanied this code).
-#
-# You should have received a copy of the GNU General Public License version
-# 2 along with this work; if not, write to the Free Software Foundation,
-# Inc., 51 Franklin St, Fifth Floor, Boston, MA 02110-1301 USA.
-#
-# Please contact Oracle, 500 Oracle Parkway, Redwood Shores, CA 94065 USA
-# or visit www.oracle.com if you need additional information or have any
-# questions.
-#
-
-defalt: all
-
-include $(SPEC)
-include MakeBase.gmk
-include NativeCompilation.gmk
-
-# Setup the java compilers for the JDK build.
-include Setup.gmk
-
-# Build tools
-include Tools.gmk
-
-BUILD_LAUNCHERS=
-
-# When building a legacy overlay image (on solaris 64 bit), the launchers 
-# need to be built with a different rpath and a different output dir.
-ifeq ($(OVERLAY_IMAGES),true)
-    ORIGIN_ROOT:=/../..
-    OUTPUT_SUBDIR:=$(OPENJDK_TARGET_CPU_ISADIR)
-else
-    ORIGIN_ROOT:=/..
-endif
-
-ifeq ($(OPENJDK_TARGET_OS), macosx)
-    ORIGIN_ARG:=$(call SET_EXECUTABLE_ORIGIN)
-else
-    ORIGIN_ARG:=$(call SET_EXECUTABLE_ORIGIN,$(ORIGIN_ROOT)/lib$(OPENJDK_TARGET_CPU_LIBDIR)/jli) \
-                $(call SET_EXECUTABLE_ORIGIN,$(ORIGIN_ROOT)/jre/lib$(OPENJDK_TARGET_CPU_LIBDIR)/jli)
-endif
-
-#
-# Applications expect to be able to link against libjawt without invoking
-# System.loadLibrary("jawt") first. This was the behaviour described in the
-# devloper documentation of JAWT and what worked with OpenJDK6.
-#
-ifneq ($(findstring $(OPENJDK_TARGET_OS), linux solaris),)
-    ORIGIN_ARG+=$(call SET_EXECUTABLE_ORIGIN,$(ORIGIN_ROOT)/lib$(OPENJDK_TARGET_CPU_LIBDIR)) \
-                $(call SET_EXECUTABLE_ORIGIN,$(ORIGIN_ROOT)/jre/lib$(OPENJDK_TARGET_CPU_LIBDIR)) 
-endif
-
-define SetupLauncher
-    # TODO: Fix mapfile on solaris. Won't work with ld as linker.
-    # Parameter 1 is the name of the launcher (java,javac,jar...)
-    # Parameter 2 is extra CFLAGS
-    # Parameter 3 is extra LDFLAGS
-    # Parameter 4 is extra LDFLAGS_SUFFIX_posix
-    # Parameter 5 is extra LDFLAGS_SUFFIX_windows
-    # Parameter 6 is optional Windows JLI library (full path)
-    # Parameter 7 is optional Windows resource (RC) flags
-    # Parameter 8 is optional Windows version resource file (.rc)
-    # Parameter 9  is different output dir
-    # Parameter 10 if set, link statically with c runtime on windows.
-    # Parameter 11 if set, override plist file on macosx.
-
-    $1_WINDOWS_JLI_LIB:=$(JDK_OUTPUTDIR)/objs/libjli/jli.lib
-    ifneq ($6,)
-        $1_WINDOWS_JLI_LIB:=$6
-    endif
-    $1_VERSION_INFO_RESOURCE:=$(JDK_TOPDIR)/src/windows/resource/version.rc
-    ifneq ($8,)
-        $1_VERSION_INFO_RESOURCE:=$8
-    endif
-
-    $1_LDFLAGS := $3
-    $1_LDFLAGS_SUFFIX :=
-    ifeq ($(OPENJDK_TARGET_OS), macosx)
-        $1_PLIST_FILE:=Info-cmdline.plist
-        ifneq ($(11),)
-            $1_PLIST_FILE:=$(11)
-        endif
-
-        $1_LDFLAGS += -Wl,-all_load $(JDK_OUTPUTDIR)/objs/libjli_static.a \
-                      -framework Cocoa -framework Security -framework ApplicationServices \
-                      -sectcreate __TEXT __info_plist $(JDK_TOPDIR)/src/macosx/lib/$$($1_PLIST_FILE)
-        $1_LDFLAGS_SUFFIX += -pthread
-    endif
-
-    ifeq ($(USE_EXTERNAL_LIBZ), true)
-        $1_LDFLAGS_SUFFIX += -lz
-    endif
-
-    $1_OUTPUT_DIR_ARG:=$9
-    ifeq (,$$($1_OUTPUT_DIR_ARG))
-        $1_OUTPUT_DIR_ARG:=$(JDK_OUTPUTDIR)/bin
-    endif
-
-    # TODO: maybe it's better to move this if-statement out of this function
-    ifeq ($1,java)
-        $1_OPTIMIZATION_ARG:=HIGH
-	$1_LDFLAGS_solaris:=-R$(OPENWIN_HOME)/lib$(OPENJDK_TARGET_CPU_ISADIR)
-    else
-        $1_OPTIMIZATION_ARG:=LOW
-    endif
-
-    $1_CFLAGS:=$(CFLAGS_JDKEXE)
-    ifeq ($(10),true)
-        $1_CFLAGS:=$(filter-out -MD,$(CFLAGS_JDKEXE))
-    endif
-
-    $(call SetupNativeCompilation,BUILD_LAUNCHER_$1,\
-	SRC:=$(JDK_TOPDIR)/src/share/bin,\
-	INCLUDE_FILES:=main.c,\
-	LANG:=C,\
-	OPTIMIZATION:=$$($1_OPTIMIZATION_ARG), \
-	CFLAGS:=$$($1_CFLAGS) \
-		-I$(JDK_TOPDIR)/src/share/bin \
-		-I$(JDK_TOPDIR)/src/$(OPENJDK_TARGET_OS_API_DIR)/bin \
-		-I$(JDK_TOPDIR)/src/$(OPENJDK_TARGET_OS)/bin \
-                -DFULL_VERSION='"$(FULL_VERSION)"' \
-                -DJDK_MAJOR_VERSION='"$(JDK_MAJOR_VERSION)"' \
-                -DJDK_MINOR_VERSION='"$(JDK_MINOR_VERSION)"' \
-		-DLIBARCHNAME='"$(OPENJDK_TARGET_CPU_LEGACY)"' \
-		-DLAUNCHER_NAME='"$(LAUNCHER_NAME)"' \
-		-DPROGNAME='"$1"' $(DPACKAGEPATH) \
-		$2,\
-	CFLAGS_linux:=-fPIC,\
-        CFLAGS_solaris:=-KPIC -DHAVE_GETHRTIME,\
-	LDFLAGS:=$(LDFLAGS_JDKEXE) \
-                 $(ORIGIN_ARG) \
-		 $$($1_LDFLAGS),\
-	LDFLAGS_macosx:=$(call SET_SHARED_LIBRARY_NAME,$1),\
-	LDFLAGS_linux:=-lpthread \
-                       $(call SET_SHARED_LIBRARY_NAME,$(LIBRARY_PREFIX)$(SHARED_LIBRARY_SUFFIX)),\
-	LDFLAGS_solaris:=$$($1_LDFLAGS_solaris) \
-                       $(call SET_SHARED_LIBRARY_NAME,$(LIBRARY_PREFIX)$(SHARED_LIBRARY_SUFFIX)),\
-	MAPFILE := $(JDK_TOPDIR)/makefiles/mapfiles/launchers/mapfile-$(OPENJDK_TARGET_CPU), \
-        LDFLAGS_SUFFIX:=$(LDFLAGS_JDKEXE_SUFFIX) $$($1_LDFLAGS_SUFFIX),\
-	LDFLAGS_SUFFIX_posix:=$4,\
-	LDFLAGS_SUFFIX_windows:=$$($1_WINDOWS_JLI_LIB) \
-			       $(JDK_OUTPUTDIR)/objs/libjava/java.lib advapi32.lib $5,\
-	LDFLAGS_SUFFIX_linux:=-L$(JDK_OUTPUTDIR)/lib$(OPENJDK_TARGET_CPU_LIBDIR)/jli -ljli $(LIBDL) -lc, \
-	LDFLAGS_SUFFIX_solaris:=-L$(JDK_OUTPUTDIR)/lib$(OPENJDK_TARGET_CPU_LIBDIR)/jli -ljli -lthread $(LIBDL) -lc, \
-	OBJECT_DIR:=$(JDK_OUTPUTDIR)/objs/$1_objs$(OUTPUT_SUBDIR),\
-	OUTPUT_DIR:=$$($1_OUTPUT_DIR_ARG)$(OUTPUT_SUBDIR),\
-	PROGRAM:=$1,\
-	DEBUG_SYMBOLS:=true,\
-	VERSIONINFO_RESOURCE:=$$($1_VERSION_INFO_RESOURCE),\
-	RC_FLAGS:=$(RC_FLAGS)\
-		  /D "JDK_FNAME=$1$(EXE_SUFFIX)" \
-		  /D "JDK_INTERNAL_NAME=$1" \
-		  /D "JDK_FTYPE=0x1L" \
-		  $7,\
-	MANIFEST:=$(JDK_TOPDIR)/src/windows/resource/java.manifest)
-
-    BUILD_LAUNCHERS += $$(BUILD_LAUNCHER_$1)
-
-    ifeq ($(OPENJDK_TARGET_OS),macosx)
-        $$(BUILD_LAUNCHER_$1) : $(JDK_OUTPUTDIR)/objs/libjli_static.a
-    endif
-
-    ifeq ($(OPENJDK_TARGET_OS),windows)
-        $$(BUILD_LAUNCHER_$1) : $(JDK_OUTPUTDIR)/objs/libjava/java.lib \
-				$$($1_WINDOWS_JLI_LIB)
-    endif    	 
-endef
-
-##########################################################################################
-
-XLIBS:=$(X_LIBS) -lX11
-ifeq ($(OPENJDK_TARGET_OS),macosx)
-    DPACKAGEPATH:=-DPACKAGE_PATH='"$(PACKAGE_PATH)"'
-    XLIBS:=
-endif
-
-ifdef OPENJDK
-    JAVA_RC_FLAGS += -i "$(JDK_TOPDIR)/src/windows/resource/icons"
-else
-    JAVA_RC_FLAGS += -i "$(JDK_TOPDIR)/src/closed/windows/native/sun/windows"
-endif
-
-# On windows, the debuginfo files get the same name as for java.dll. Build
-# into another dir and copy selectively so debuginfo for java.dll isn't
-# overwritten.
-$(eval $(call SetupLauncher,java,\
-    -DEXPAND_CLASSPATH_WILDCARDS,,,user32.lib comctl32.lib,\
-    $(JDK_OUTPUTDIR)/objs/jli_static.lib,$(JAVA_RC_FLAGS),\
-    $(JDK_TOPDIR)/src/windows/resource/java.rc,$(JDK_OUTPUTDIR)/objs/java_objs,true))
-
-$(JDK_OUTPUTDIR)/bin$(OUTPUT_SUBDIR)/java$(EXE_SUFFIX): $(BUILD_LAUNCHER_java)
-	$(MKDIR) -p $(@D)
-	$(RM) $@
-	$(CP) $(JDK_OUTPUTDIR)/objs/java_objs$(OUTPUT_SUBDIR)/java$(EXE_SUFFIX) $@
-
-BUILD_LAUNCHERS += $(JDK_OUTPUTDIR)/bin$(OUTPUT_SUBDIR)/java$(EXE_SUFFIX)
-
-ifeq ($(OPENJDK_TARGET_OS),windows)
-    $(eval $(call SetupLauncher,javaw,\
-        -DJAVAW -DEXPAND_CLASSPATH_WILDCARDS,,,user32.lib comctl32.lib,\
-        $(JDK_OUTPUTDIR)/objs/jli_static.lib,$(JAVA_RC_FLAGS),\
-        $(JDK_TOPDIR)/src/windows/resource/java.rc,,true))
-endif
-
-
-ifndef BUILD_HEADLESS_ONLY
-$(eval $(call SetupLauncher,appletviewer,\
-    -DJAVA_ARGS='{ "-J-ms8m"$(COMMA) "sun.applet.Main"$(COMMA) }',,\
-    $(XLIBS)))
-endif
-
-$(eval $(call SetupLauncher,extcheck,\
-    -DJAVA_ARGS='{ "-J-ms8m"$(COMMA) "com.sun.tools.extcheck.Main"$(COMMA) }'))
-
-$(eval $(call SetupLauncher,idlj,\
-    -DJAVA_ARGS='{ "-J-ms8m"$(COMMA) "com.sun.tools.corba.se.idl.toJavaPortable.Compile"$(COMMA) }'))
-
-$(eval $(call SetupLauncher,jar,\
-    -DJAVA_ARGS='{ "-J-ms8m"$(COMMA) "sun.tools.jar.Main"$(COMMA) }'))
-
-$(eval $(call SetupLauncher,jarsigner,\
-    -DJAVA_ARGS='{ "-J-ms8m"$(COMMA) "sun.security.tools.jarsigner.Main"$(COMMA) }'))
-
-$(eval $(call SetupLauncher,javac,\
-    -DEXPAND_CLASSPATH_WILDCARDS \
-    -DNEVER_ACT_AS_SERVER_CLASS_MACHINE \
-    -DJAVA_ARGS='{ "-J-ms8m"$(COMMA) "com.sun.tools.javac.Main"$(COMMA) }'))
-
-$(eval $(call SetupLauncher,javadoc,\
-    -DEXPAND_CLASSPATH_WILDCARDS \
-    -DNEVER_ACT_AS_SERVER_CLASS_MACHINE \
-    -DJAVA_ARGS='{ "-J-ms8m"$(COMMA) "com.sun.tools.javadoc.Main"$(COMMA) }'))
-
-$(eval $(call SetupLauncher,javah,\
-    -DEXPAND_CLASSPATH_WILDCARDS \
-    -DNEVER_ACT_AS_SERVER_CLASS_MACHINE \
-    -DJAVA_ARGS='{ "-J-ms8m"$(COMMA) "com.sun.tools.javah.Main"$(COMMA) }'))
-
-$(eval $(call SetupLauncher,javap,\
-    -DEXPAND_CLASSPATH_WILDCARDS \
-    -DNEVER_ACT_AS_SERVER_CLASS_MACHINE \
-    -DJAVA_ARGS='{ "-J-ms8m"$(COMMA) "com.sun.tools.javap.Main"$(COMMA) }'))
-
-BUILD_LAUNCHER_jconsole_CFLAGS_windows:=-DJAVAW
-BUILD_LAUNCHER_jconsole_LDFLAGS_windows:=user32.lib
-
-$(eval $(call SetupLauncher,jconsole,\
-    -DJAVA_ARGS='{ "-J-ms8m"$(COMMA) "-J-Djconsole.showOutputViewer"$(COMMA) "sun.tools.jconsole.JConsole"$(COMMA) }' \
-    -DAPP_CLASSPATH='{ "/lib/jconsole.jar"$(COMMA) "/lib/tools.jar"$(COMMA) "/classes" }'))
-
-$(eval $(call SetupLauncher,jdb,\
-    -DJAVA_ARGS='{ "-J-ms8m"$(COMMA) "com.sun.tools.example.debug.tty.TTY"$(COMMA) }' \
-    -DAPP_CLASSPATH='{ "/lib/tools.jar"$(COMMA) "/lib/sa-jdi.jar"$(COMMA) "/classes" }'))
-
-$(eval $(call SetupLauncher,jhat,\
-    -DJAVA_ARGS='{ "-J-ms8m"$(COMMA) "com.sun.tools.hat.Main"$(COMMA) }'))
-
-$(eval $(call SetupLauncher,jinfo,\
-    -DJAVA_ARGS='{ "-J-ms8m"$(COMMA) \
-		   "-J-Dsun.jvm.hotspot.debugger.useProcDebugger"$(COMMA) \
-		   "-J-Dsun.jvm.hotspot.debugger.useWindbgDebugger"$(COMMA) \
-		   "sun.tools.jinfo.JInfo"$(COMMA) }' \
-    -DAPP_CLASSPATH='{ "/lib/tools.jar"$(COMMA) "/lib/sa-jdi.jar"$(COMMA) "/classes" }' \
-    ,,,,,,,,,Info-privileged.plist))
-
-$(eval $(call SetupLauncher,jmap,\
-    -DJAVA_ARGS='{ "-J-ms8m"$(COMMA) \
-		   "-J-Dsun.jvm.hotspot.debugger.useProcDebugger"$(COMMA) \
-		   "-J-Dsun.jvm.hotspot.debugger.useWindbgDebugger"$(COMMA) \
-		   "sun.tools.jmap.JMap"$(COMMA) }' \
-    -DAPP_CLASSPATH='{ "/lib/tools.jar"$(COMMA) "/lib/sa-jdi.jar"$(COMMA) "/classes" }' \
-    ,,,,,,,,,Info-privileged.plist))
-
-$(eval $(call SetupLauncher,jps,\
-    -DJAVA_ARGS='{ "-J-ms8m"$(COMMA) "sun.tools.jps.Jps"$(COMMA) }'))
-
-$(eval $(call SetupLauncher,jrunscript,\
-    -DJAVA_ARGS='{ "-J-ms8m"$(COMMA) "com.sun.tools.script.shell.Main"$(COMMA) }'))
-
-$(eval $(call SetupLauncher,jsadebugd,\
-    -DJAVA_ARGS='{ "-J-ms8m"$(COMMA) "sun.jvm.hotspot.jdi.SADebugServer"$(COMMA) }' \
-    -DAPP_CLASSPATH='{ "/lib/tools.jar"$(COMMA) "/lib/sa-jdi.jar"$(COMMA) "/classes" }' \
-    ,,,,,,,,,Info-privileged.plist))
-
-$(eval $(call SetupLauncher,jstack,\
-    -DJAVA_ARGS='{ "-J-ms8m"$(COMMA) \
-		   "-J-Dsun.jvm.hotspot.debugger.useProcDebugger"$(COMMA) \
-		   "-J-Dsun.jvm.hotspot.debugger.useWindbgDebugger"$(COMMA) \
-		   "sun.tools.jstack.JStack"$(COMMA) }' \
-    -DAPP_CLASSPATH='{ "/lib/tools.jar"$(COMMA) "/lib/sa-jdi.jar"$(COMMA) "/classes" }' \
-    ,,,,,,,,,Info-privileged.plist))
-
-$(eval $(call SetupLauncher,jstat,\
-    -DJAVA_ARGS='{ "-J-ms8m"$(COMMA) "sun.tools.jstat.Jstat"$(COMMA) }'))
-
-$(eval $(call SetupLauncher,jstatd,\
-    -DJAVA_ARGS='{ "-J-ms8m"$(COMMA) "sun.tools.jstatd.Jstatd"$(COMMA) }'))
-
-$(eval $(call SetupLauncher,keytool,\
-    -DJAVA_ARGS='{ "-J-ms8m"$(COMMA) "sun.security.tools.keytool.Main"$(COMMA) }'))
-
-$(eval $(call SetupLauncher,native2ascii,\
-    -DJAVA_ARGS='{ "-J-ms8m"$(COMMA) "sun.tools.native2ascii.Main"$(COMMA) }'))
-
-ifndef BUILD_HEADLESS_ONLY
-$(eval $(call SetupLauncher,policytool,\
-    -DJAVA_ARGS='{ "-J-ms8m"$(COMMA) "sun.security.tools.policytool.PolicyTool"$(COMMA) }',,\
-    $(XLIBS)))
-endif
-
-$(eval $(call SetupLauncher,rmic,\
-    -DEXPAND_CLASSPATH_WILDCARDS \
-    -DJAVA_ARGS='{ "-J-ms8m"$(COMMA) "sun.rmi.rmic.Main"$(COMMA) }'))
-
-$(eval $(call SetupLauncher,schemagen,\
-    -DJAVA_ARGS='{ "-J-ms8m"$(COMMA) "com.sun.tools.internal.jxc.SchemaGenerator"$(COMMA) }'))
-
-$(eval $(call SetupLauncher,serialver,\
-    -DEXPAND_CLASSPATH_WILDCARDS \
-    -DJAVA_ARGS='{ "-J-ms8m"$(COMMA) "sun.tools.serialver.SerialVer"$(COMMA) }'))
-
-$(eval $(call SetupLauncher,xjc,\
-    -DJAVA_ARGS='{ "-J-ms8m"$(COMMA) "com.sun.tools.internal.xjc.Driver"$(COMMA) }'))
-
-$(eval $(call SetupLauncher,wsgen,\
-    -DJAVA_ARGS='{ "-J-ms8m"$(COMMA) "com.sun.tools.internal.ws.WsGen"$(COMMA) }'))
-
-$(eval $(call SetupLauncher,wsimport,\
-    -DJAVA_ARGS='{ "-J-ms8m"$(COMMA) "com.sun.tools.internal.ws.WsImport"$(COMMA) }'))
-
-$(eval $(call SetupLauncher,orbd,\
-    -DJAVA_ARGS='{ 	"-J-ms8m"$(COMMA) \
-			"-J-Dcom.sun.CORBA.activation.DbDir=./orb.db"$(COMMA) \
-			"-J-Dcom.sun.CORBA.activation.Port=1049"$(COMMA) \
-			"-J-Dcom.sun.CORBA.POA.ORBServerId=1"$(COMMA) \
-			"com.sun.corba.se.impl.activation.ORBD"$(COMMA) }'))
-
-$(eval $(call SetupLauncher,servertool,\
-    -DJAVA_ARGS='{ "-J-ms8m"$(COMMA) "com.sun.corba.se.impl.activation.ServerTool"$(COMMA) }'))
-
-$(eval $(call SetupLauncher,tnameserv,\
-    -DJAVA_ARGS='{ 	"-J-ms8m"$(COMMA) \
-			"-J-Dcom.sun.CORBA.activation.DbDir=./orb.db"$(COMMA) \
-			"-J-Djava.util.logging.LoggingPermission=contol"$(COMMA) \
-			"-J-Dcom.sun.CORBA.POA.ORBServerId=1"$(COMMA) \
-			"com.sun.corba.se.impl.naming.cosnaming.TransientNameServer"$(COMMA) }'))
-
-$(eval $(call SetupLauncher,pack200,\
-    -DJAVA_ARGS='{	"-J-ms8m"$(COMMA) "com.sun.java.util.jar.pack.Driver"$(COMMA) "--pack" }'))
-
-$(eval $(call SetupLauncher,rmid,\
-    -DJAVA_ARGS='{	"-J-ms8m"$(COMMA) "sun.rmi.server.Activation"$(COMMA) }'))
-
-$(eval $(call SetupLauncher,rmiregistry,\
-    -DJAVA_ARGS='{	"-J-ms8m"$(COMMA) "sun.rmi.registry.RegistryImpl"$(COMMA) }'))
-
-$(eval $(call SetupLauncher,jcmd,\
-    -DJAVA_ARGS='{	"-J-ms8m"$(COMMA) "sun.tools.jcmd.JCmd"$(COMMA) }'))
-
-ifeq ($(OPENJDK_TARGET_OS),windows)
-    $(eval $(call SetupLauncher,kinit,\
-        -DJAVA_ARGS='{	"-J-ms8m"$(COMMA) "sun.security.krb5.internal.tools.Kinit"$(COMMA) }'))
-
-    $(eval $(call SetupLauncher,klist,\
-        -DJAVA_ARGS='{	"-J-ms8m"$(COMMA) "sun.security.krb5.internal.tools.Klist"$(COMMA) }'))
-
-    $(eval $(call SetupLauncher,ktab,\
-        -DJAVA_ARGS='{	"-J-ms8m"$(COMMA) "sun.security.krb5.internal.tools.Ktab"$(COMMA) }'))
-endif
-
-##########################################################################################
-# The order of the object files on the link command line affects the size of the resulting
-# binary (at least on linux) which causes the size to differ between old and new build.
-ifeq ($(USE_EXTERNAL_LIBZ), true)
-UNPACKEXE_CFLAGS := -DSYSTEM_ZLIB
-UNPACKEXE_ZIPOBJS := -lz
-else
-UNPACKEXE_CFLAGS := -I$(JDK_TOPDIR)/src/share/native/java/util/zip/zlib-1.2.5
-UNPACKEXE_ZIPOBJS := 	$(JDK_OUTPUTDIR)/objs/libzip/zcrc32$(OBJ_SUFFIX) \
-		     	$(JDK_OUTPUTDIR)/objs/libzip/deflate$(OBJ_SUFFIX) \
-			$(JDK_OUTPUTDIR)/objs/libzip/trees$(OBJ_SUFFIX) \
-			$(JDK_OUTPUTDIR)/objs/libzip/zadler32$(OBJ_SUFFIX) \
-			$(JDK_OUTPUTDIR)/objs/libzip/compress$(OBJ_SUFFIX) \
-			$(JDK_OUTPUTDIR)/objs/libzip/zutil$(OBJ_SUFFIX) \
-			$(JDK_OUTPUTDIR)/objs/libzip/inflate$(OBJ_SUFFIX) \
-			$(JDK_OUTPUTDIR)/objs/libzip/infback$(OBJ_SUFFIX) \
-			$(JDK_OUTPUTDIR)/objs/libzip/inftrees$(OBJ_SUFFIX) \
-			$(JDK_OUTPUTDIR)/objs/libzip/inffast$(OBJ_SUFFIX)
-
-endif
-
-ifeq ($(OPENJDK_TARGET_CPU_ARCH), sparc)
-    UNPACKEXE_CFLAGS += -xregs=no%appl
-endif
-
-UNPACKEXE_LANG:=C
-ifeq ($(OPENJDK_TARGET_OS),solaris)
-    UNPACKEXE_LANG:=C++
-endif
-
-$(eval $(call SetupNativeCompilation,BUILD_UNPACKEXE,\
-                SRC:=$(JDK_TOPDIR)/src/share/native/com/sun/java/util/jar/pack,\
-		EXCLUDE_FILES:=jni.cpp,\
-		LANG:=$(UNPACKEXE_LANG),\
-		OPTIMIZATION := LOW, \
-		CFLAGS:=$(UNPACKEXE_CFLAGS) $(CXXFLAGS_JDKEXE)\
-                        -DFULL, \
-		CFLAGS_release:=-DPRODUCT,\
-		CFLAGS_linux:=-fPIC,\
-		CFLAGS_solaris := -KPIC, \
-		CFLAGS_macosx := -fPIC, \
-		MAPFILE:=$(JDK_TOPDIR)/makefiles/mapfiles/libunpack/mapfile-vers-unpack200, \
-		LDFLAGS:=$(LDFLAGS_JDKEXE) $(LDFLAGS_CXX_JDK) \
-			 $(call SET_SHARED_LIBRARY_NAME,$(LIBRARY_PREFIX)unpack$(SHARED_LIBRARY_SUFFIX)) \
-			 $(call SET_SHARED_LIBRARY_ORIGIN) \
-			 $(UNPACKEXE_ZIPOBJS),\
-		LDFLAGS_linux:=-lc,\
-		LDFLAGS_SUFFIX:=$(LIBCXX),\
-		LDFLAGS_SUFFIX_solaris:=-lc,\
-		OBJECT_DIR:=$(JDK_OUTPUTDIR)/objs/unpackexe$(OUTPUT_SUBDIR),\
-		OUTPUT_DIR:=$(JDK_OUTPUTDIR)/bin$(OUTPUT_SUBDIR),\
-		PROGRAM:=unpack200,\
-		VERSIONINFO_RESOURCE:=$(JDK_TOPDIR)/src/windows/resource/version.rc,\
-		RC_FLAGS:=$(RC_FLAGS)\
-			  /D "JDK_FNAME=unpack200.exe" \
-			  /D "JDK_INTERNAL_NAME=unpack200" \
-			  /D "JDK_FTYPE=0x1L",\
-		MANIFEST:=$(JDK_TOPDIR)/src/windows/resource/unpack200_proto.exe.manifest))
-
-ifneq ($(USE_EXTERNAL_LIBZ), true)
-
-$(BUILD_UNPACKEXE) : $(UNPACKEXE_ZIPOBJS)
-
-endif
-
-BUILD_LAUNCHERS += $(BUILD_UNPACKEXE)
-
-##########################################################################################
-
-
-BUILD_JEXEC := 
-BUILD_JEXEC_SRC :=
-BUILD_JEXEC_INC :=
-BUILD_JEXEC_DST_DIR := $(JDK_OUTPUTDIR)/lib$(OPENJDK_TARGET_CPU_LIBDIR)
-
-#
-# UNHANDLED:
-# - COMPILE_APPROACH = normal
-#
-
-#
-# jdk/make/java/Makefile
-#
-ifeq ($(OPENJDK_TARGET_OS), solaris)
-	ifeq ($(OPENJDK_TARGET_CPU_BITS), 32)
-		BUILD_JEXEC := 1
-	endif
-endif
-
-ifeq ($(OPENJDK_TARGET_OS), linux)
-	BUILD_JEXEC := 1
-endif # OPENJDK_TARGET_OS
-
-#
-# jdk/make/java/jexec/Makefile
-#
-ifeq ($(BUILD_JEXEC), 1)
-
-	ifeq ($(OPENJDK_TARGET_OS),windows)
-	else ifeq ($(OPENJDK_TARGET_OS),macosx)
-		BUILD_JEXEC_SRC := $(JDK_TOPDIR)/src/macosx/bin
-	else
-		BUILD_JEXEC_SRC := $(JDK_TOPDIR)/src/solaris/bin
-	endif
-
-	ifeq ($(OPENJDK_TARGET_OS), linux)
-                BUILD_JEXEC_DST_DIR := $(JDK_OUTPUTDIR)/lib
-		BUILD_JEXEC_INC += -I$(JDK_TOPDIR)/src/share/bin
-	endif
-endif
-
-#
-# Note that the two Makefile's seems to contradict each other,
-#   and that src/macosx/bin/jexec.c seems unused
-#
-ifneq ($(BUILD_JEXEC_SRC),)
-        $(eval $(call SetupNativeCompilation,BUILD_JEXEC,\
-		SRC:=$(BUILD_JEXEC_SRC),\
-		INCLUDE_FILES:=jexec.c,\
-		LANG:=C,\
-		OPTIMIZATION := LOW, \
-		CFLAGS:=$(CFLAGS_JDKEXE)\
-                        $(BUILD_JEXEC_INC), \
-		CFLAGS_linux:=-fPIC,\
-		CFLAGS_solaris:=-KPIC,\
-		LDFLAGS:=$(LDFLAGS_JDKEXE) \
-			 $(call SET_SHARED_LIBRARY_NAME,$(LIBRARY_PREFIX)$(SHARED_LIBRARY_SUFFIX)), \
-		OBJECT_DIR:=$(JDK_OUTPUTDIR)/objs/jexec_obj,\
-		OUTPUT_DIR:=$(BUILD_JEXEC_DST_DIR),\
-		PROGRAM:=jexec))
-
-	BUILD_LAUNCHERS += $(BUILD_JEXEC)
-endif
-
-##########################################################################################
-
-#
-# The java-rmi.cgi script in bin/ only gets delivered in certain situations
-#
-JAVA_RMI_CGI:=$(JDK_OUTPUTDIR)/bin$(OUTPUT_SUBDIR)/java-rmi.cgi
-ifeq ($(OPENJDK_TARGET_OS), linux)
-  BUILD_LAUNCHERS += $(JAVA_RMI_CGI)
-endif
-ifeq ($(OPENJDK_TARGET_OS), solaris)
-  ifeq ($(OPENJDK_TARGET_CPU_BITS), 32)
-    BUILD_LAUNCHERS += $(JAVA_RMI_CGI)
-  endif
-endif
-
-# TODO: 
-# On windows java-rmi.cgi shouldn't be bundled since Java 1.2, but has been built all
-# this time anyway. Since jdk6, it has been built from the wrong source and resulted
-# in a copy of the standard java launcher named "java-rmi.exe" ending up in the final
-# images bin dir. This weird behavior is mimicked here in the converted makefiles for
-# now. Should probably just be deleted.
-# http://bugs.sun.com/bugdatabase/view_bug.do?bug_id=6512052
-ifeq ($(OPENJDK_TARGET_OS),windows)
-    $(eval $(call SetupLauncher,java-rmi,\
-        -DEXPAND_CLASSPATH_WILDCARDS,\
-        $(call SET_SHARED_LIBRARY_MAPFILE,$(JDK_TOPDIR)/makefiles/java/main/java/mapfile-$(OPENJDK_TARGET_CPU))))
-else
-    $(JAVA_RMI_CGI): $(JDK_TOPDIR)/src/solaris/bin/java-rmi.cgi.sh
-	$(MKDIR) -p $(@D)
-	$(CP) $< $@
-	$(CHMOD) a+x $@
-endif
-
-##########################################################################################
-
-$(BUILD_LAUNCHERS) : $(JDK_TOPDIR)/makefiles/CompileLaunchers.gmk
-
-all: $(BUILD_LAUNCHERS)
-
-.PHONY: all
-=======
 #
 # Copyright (c) 2011, 2012, Oracle and/or its affiliates. All rights reserved.
 # DO NOT ALTER OR REMOVE COPYRIGHT NOTICES OR THIS FILE HEADER.
@@ -797,7 +238,7 @@
     -DJAVA_ARGS='{ "-J-ms8m"$(COMMA) "sun.tools.jar.Main"$(COMMA) }'))
 
 $(eval $(call SetupLauncher,jarsigner,\
-    -DJAVA_ARGS='{ "-J-ms8m"$(COMMA) "sun.security.tools.JarSigner"$(COMMA) }'))
+    -DJAVA_ARGS='{ "-J-ms8m"$(COMMA) "sun.security.tools.jarSigner.Main"$(COMMA) }'))
 
 $(eval $(call SetupLauncher,javac,\
     -DEXPAND_CLASSPATH_WILDCARDS \
@@ -882,7 +323,7 @@
     -DJAVA_ARGS='{ "-J-ms8m"$(COMMA) "sun.tools.jstatd.Jstatd"$(COMMA) }'))
 
 $(eval $(call SetupLauncher,keytool,\
-    -DJAVA_ARGS='{ "-J-ms8m"$(COMMA) "sun.security.tools.KeyTool"$(COMMA) }'))
+    -DJAVA_ARGS='{ "-J-ms8m"$(COMMA) "sun.security.tools.keytool.Main"$(COMMA) }'))
 
 $(eval $(call SetupLauncher,native2ascii,\
     -DJAVA_ARGS='{ "-J-ms8m"$(COMMA) "sun.tools.native2ascii.Main"$(COMMA) }'))
@@ -1147,5 +588,4 @@
 
 all: $(BUILD_LAUNCHERS)
 
-.PHONY: all
->>>>>>> e64619c4
+.PHONY: all