/*
 * Copyright (c) 2008, 2012, Oracle and/or its affiliates. All rights reserved.
 * DO NOT ALTER OR REMOVE COPYRIGHT NOTICES OR THIS FILE HEADER.
 *
 * This code is free software; you can redistribute it and/or modify it
 * under the terms of the GNU General Public License version 2 only, as
 * published by the Free Software Foundation.  Oracle designates this
 * particular file as subject to the "Classpath" exception as provided
 * by Oracle in the LICENSE file that accompanied this code.
 *
 * This code is distributed in the hope that it will be useful, but WITHOUT
 * ANY WARRANTY; without even the implied warranty of MERCHANTABILITY or
 * FITNESS FOR A PARTICULAR PURPOSE.  See the GNU General Public License
 * version 2 for more details (a copy is included in the LICENSE file that
 * accompanied this code).
 *
 * You should have received a copy of the GNU General Public License version
 * 2 along with this work; if not, write to the Free Software Foundation,
 * Inc., 51 Franklin St, Fifth Floor, Boston, MA 02110-1301 USA.
 *
 * Please contact Oracle, 500 Oracle Parkway, Redwood Shores, CA 94065 USA
 * or visit www.oracle.com if you need additional information or have any
 * questions.
 */

package sun.invoke.util;

import java.lang.invoke.MethodHandle;
import java.lang.invoke.MethodHandles;
import java.lang.invoke.MethodHandles.Lookup;
import java.lang.invoke.MethodType;
import java.security.AccessController;
import java.security.PrivilegedAction;
import java.util.ArrayList;
import java.util.Arrays;
import java.util.Collections;
import java.util.EnumMap;
import java.util.List;

public class ValueConversions {
    private static final Class<?> THIS_CLASS = ValueConversions.class;
    // Do not adjust this except for special platforms:
    private static final int MAX_ARITY;
    static {
        final Object[] values = { 255 };
        AccessController.doPrivileged(new PrivilegedAction<Void>() {
                @Override
                public Void run() {
                    values[0] = Integer.getInteger(THIS_CLASS.getName()+".MAX_ARITY", 255);
                    return null;
                }
            });
        MAX_ARITY = (Integer) values[0];
    }

    private static final Lookup IMPL_LOOKUP = MethodHandles.lookup();

    private static EnumMap<Wrapper, MethodHandle>[] newWrapperCaches(int n) {
        @SuppressWarnings("unchecked")  // generic array creation
        EnumMap<Wrapper, MethodHandle>[] caches
                = (EnumMap<Wrapper, MethodHandle>[]) new EnumMap<?,?>[n];
        for (int i = 0; i < n; i++)
            caches[i] = new EnumMap<>(Wrapper.class);
        return caches;
    }

    /// Converting references to values.

    // There are several levels of this unboxing conversions:
    //   no conversions:  exactly Integer.valueOf, etc.
    //   implicit conversions sanctioned by JLS 5.1.2, etc.
    //   explicit conversions as allowed by explicitCastArguments

    static int unboxInteger(Object x, boolean cast) {
        if (x instanceof Integer)
            return ((Integer) x).intValue();
        return primitiveConversion(Wrapper.INT, x, cast).intValue();
    }

    static byte unboxByte(Object x, boolean cast) {
        if (x instanceof Byte)
            return ((Byte) x).byteValue();
        return primitiveConversion(Wrapper.BYTE, x, cast).byteValue();
    }

    static short unboxShort(Object x, boolean cast) {
        if (x instanceof Short)
            return ((Short) x).shortValue();
        return primitiveConversion(Wrapper.SHORT, x, cast).shortValue();
    }

    static boolean unboxBoolean(Object x, boolean cast) {
        if (x instanceof Boolean)
            return ((Boolean) x).booleanValue();
        return (primitiveConversion(Wrapper.BOOLEAN, x, cast).intValue() & 1) != 0;
    }

    static char unboxCharacter(Object x, boolean cast) {
        if (x instanceof Character)
            return ((Character) x).charValue();
        return (char) primitiveConversion(Wrapper.CHAR, x, cast).intValue();
    }

    static long unboxLong(Object x, boolean cast) {
        if (x instanceof Long)
            return ((Long) x).longValue();
        return primitiveConversion(Wrapper.LONG, x, cast).longValue();
    }

    static float unboxFloat(Object x, boolean cast) {
        if (x instanceof Float)
            return ((Float) x).floatValue();
        return primitiveConversion(Wrapper.FLOAT, x, cast).floatValue();
    }

    static double unboxDouble(Object x, boolean cast) {
        if (x instanceof Double)
            return ((Double) x).doubleValue();
        return primitiveConversion(Wrapper.DOUBLE, x, cast).doubleValue();
    }

    private static MethodType unboxType(Wrapper wrap) {
        return MethodType.methodType(wrap.primitiveType(), Object.class, boolean.class);
    }

    private static final EnumMap<Wrapper, MethodHandle>[]
            UNBOX_CONVERSIONS = newWrapperCaches(2);

    private static MethodHandle unbox(Wrapper wrap, boolean cast) {
        EnumMap<Wrapper, MethodHandle> cache = UNBOX_CONVERSIONS[(cast?1:0)];
        MethodHandle mh = cache.get(wrap);
        if (mh != null) {
            return mh;
        }
        // slow path
        switch (wrap) {
            case OBJECT:
                mh = IDENTITY; break;
            case VOID:
                mh = IGNORE; break;
        }
        if (mh != null) {
            cache.put(wrap, mh);
            return mh;
        }
        // look up the method
        String name = "unbox" + wrap.wrapperSimpleName();
        MethodType type = unboxType(wrap);
        try {
            mh = IMPL_LOOKUP.findStatic(THIS_CLASS, name, type);
        } catch (ReflectiveOperationException ex) {
            mh = null;
        }
        if (mh != null) {
            mh = MethodHandles.insertArguments(mh, 1, cast);
            cache.put(wrap, mh);
            return mh;
        }
        throw new IllegalArgumentException("cannot find unbox adapter for " + wrap
                + (cast ? " (cast)" : ""));
    }

    public static MethodHandle unboxCast(Wrapper type) {
        return unbox(type, true);
    }

    public static MethodHandle unbox(Class<?> type) {
        return unbox(Wrapper.forPrimitiveType(type), false);
    }

    public static MethodHandle unboxCast(Class<?> type) {
        return unbox(Wrapper.forPrimitiveType(type), true);
    }

    static private final Integer ZERO_INT = 0, ONE_INT = 1;

    /// Primitive conversions
    /**
     * Produce a Number which represents the given value {@code x}
     * according to the primitive type of the given wrapper {@code wrap}.
     * Caller must invoke intValue, byteValue, longValue (etc.) on the result
     * to retrieve the desired primitive value.
     */
    public static Number primitiveConversion(Wrapper wrap, Object x, boolean cast) {
        // Maybe merge this code with Wrapper.convert/cast.
        Number res;
        if (x == null) {
            if (!cast)  return null;
            return ZERO_INT;
        }
        if (x instanceof Number) {
            res = (Number) x;
        } else if (x instanceof Boolean) {
            res = ((boolean)x ? ONE_INT : ZERO_INT);
        } else if (x instanceof Character) {
            res = (int)(char)x;
        } else {
            // this will fail with the required ClassCastException:
            res = (Number) x;
        }
        Wrapper xwrap = Wrapper.findWrapperType(x.getClass());
        if (xwrap == null || !cast && !wrap.isConvertibleFrom(xwrap))
            // this will fail with the required ClassCastException:
            return (Number) wrap.wrapperType().cast(x);
        return res;
    }

    /**
     * The JVM verifier allows boolean, byte, short, or char to widen to int.
     * Support exactly this conversion, from a boxed value type Boolean,
     * Byte, Short, Character, or Integer.
     */
    public static int widenSubword(Object x) {
        if (x instanceof Integer)
            return (int) x;
        else if (x instanceof Boolean)
            return fromBoolean((boolean) x);
        else if (x instanceof Character)
            return (char) x;
        else if (x instanceof Short)
            return (short) x;
        else if (x instanceof Byte)
            return (byte) x;
        else
            // Fail with a ClassCastException.
            return (int) x;
    }

    /// Converting primitives to references

    static Integer boxInteger(int x) {
        return x;
    }

    static Byte boxByte(byte x) {
        return x;
    }

    static Short boxShort(short x) {
        return x;
    }

    static Boolean boxBoolean(boolean x) {
        return x;
    }

    static Character boxCharacter(char x) {
        return x;
    }

    static Long boxLong(long x) {
        return x;
    }

    static Float boxFloat(float x) {
        return x;
    }

    static Double boxDouble(double x) {
        return x;
    }

    private static MethodType boxType(Wrapper wrap) {
        // be exact, since return casts are hard to compose
        Class<?> boxType = wrap.wrapperType();
        return MethodType.methodType(boxType, wrap.primitiveType());
    }

    private static final EnumMap<Wrapper, MethodHandle>[]
            BOX_CONVERSIONS = newWrapperCaches(2);

    private static MethodHandle box(Wrapper wrap, boolean exact) {
        EnumMap<Wrapper, MethodHandle> cache = BOX_CONVERSIONS[(exact?1:0)];
        MethodHandle mh = cache.get(wrap);
        if (mh != null) {
            return mh;
        }
        // slow path
        switch (wrap) {
            case OBJECT:
                mh = IDENTITY; break;
            case VOID:
                mh = ZERO_OBJECT;
                break;
        }
        if (mh != null) {
            cache.put(wrap, mh);
            return mh;
        }
        // look up the method
        String name = "box" + wrap.wrapperSimpleName();
        MethodType type = boxType(wrap);
        if (exact) {
            try {
                mh = IMPL_LOOKUP.findStatic(THIS_CLASS, name, type);
            } catch (ReflectiveOperationException ex) {
                mh = null;
            }
        } else {
            mh = box(wrap, !exact).asType(type.erase());
        }
        if (mh != null) {
            cache.put(wrap, mh);
            return mh;
        }
        throw new IllegalArgumentException("cannot find box adapter for "
                + wrap + (exact ? " (exact)" : ""));
    }

    public static MethodHandle box(Class<?> type) {
        boolean exact = false;
        // e.g., boxShort(short)Short if exact,
        // e.g., boxShort(short)Object if !exact
        return box(Wrapper.forPrimitiveType(type), exact);
    }

    public static MethodHandle box(Wrapper type) {
        boolean exact = false;
        return box(type, exact);
    }

    /// Constant functions

    static void ignore(Object x) {
        // no value to return; this is an unbox of null
    }

    static void empty() {
    }

    static Object zeroObject() {
        return null;
    }

    static int zeroInteger() {
        return 0;
    }

    static long zeroLong() {
        return 0;
    }

    static float zeroFloat() {
        return 0;
    }

    static double zeroDouble() {
        return 0;
    }

    private static final EnumMap<Wrapper, MethodHandle>[]
            CONSTANT_FUNCTIONS = newWrapperCaches(2);

    public static MethodHandle zeroConstantFunction(Wrapper wrap) {
        EnumMap<Wrapper, MethodHandle> cache = CONSTANT_FUNCTIONS[0];
        MethodHandle mh = cache.get(wrap);
        if (mh != null) {
            return mh;
        }
        // slow path
        MethodType type = MethodType.methodType(wrap.primitiveType());
        switch (wrap) {
            case VOID:
                mh = EMPTY;
                break;
            case OBJECT:
            case INT: case LONG: case FLOAT: case DOUBLE:
                try {
                    mh = IMPL_LOOKUP.findStatic(THIS_CLASS, "zero"+wrap.wrapperSimpleName(), type);
                } catch (ReflectiveOperationException ex) {
                    mh = null;
                }
                break;
        }
        if (mh != null) {
            cache.put(wrap, mh);
            return mh;
        }

        // use zeroInt and cast the result
        if (wrap.isSubwordOrInt() && wrap != Wrapper.INT) {
            mh = MethodHandles.explicitCastArguments(zeroConstantFunction(Wrapper.INT), type);
            cache.put(wrap, mh);
            return mh;
        }
        throw new IllegalArgumentException("cannot find zero constant for " + wrap);
    }

    /// Converting references to references.

    /**
     * Identity function.
     * @param x an arbitrary reference value
     * @return the same value x
     */
    static <T> T identity(T x) {
        return x;
    }

    static <T> T[] identity(T[] x) {
        return x;
    }

    /**
     * Identity function on ints.
     * @param x an arbitrary int value
     * @return the same value x
     */
    static int identity(int x) {
        return x;
    }

    static byte identity(byte x) {
        return x;
    }

    static short identity(short x) {
        return x;
    }

    static boolean identity(boolean x) {
        return x;
    }

    static char identity(char x) {
        return x;
    }

    /**
     * Identity function on longs.
     * @param x an arbitrary long value
     * @return the same value x
     */
    static long identity(long x) {
        return x;
    }

    static float identity(float x) {
        return x;
    }

    static double identity(double x) {
        return x;
    }

    /**
     * Identity function, with reference cast.
     * @param t an arbitrary reference type
     * @param x an arbitrary reference value
     * @return the same value x
     */
    static <T,U> T castReference(Class<? extends T> t, U x) {
        return t.cast(x);
    }

    private static final MethodHandle IDENTITY, CAST_REFERENCE, ZERO_OBJECT, IGNORE, EMPTY,
            ARRAY_IDENTITY, FILL_NEW_TYPED_ARRAY, FILL_NEW_ARRAY;
    static {
        try {
            MethodType idType = MethodType.genericMethodType(1);
            MethodType castType = idType.insertParameterTypes(0, Class.class);
            MethodType ignoreType = idType.changeReturnType(void.class);
            MethodType zeroObjectType = MethodType.genericMethodType(0);
            IDENTITY = IMPL_LOOKUP.findStatic(THIS_CLASS, "identity", idType);
            //CAST_REFERENCE = IMPL_LOOKUP.findVirtual(Class.class, "cast", idType);
            CAST_REFERENCE = IMPL_LOOKUP.findStatic(THIS_CLASS, "castReference", castType);
            ZERO_OBJECT = IMPL_LOOKUP.findStatic(THIS_CLASS, "zeroObject", zeroObjectType);
            IGNORE = IMPL_LOOKUP.findStatic(THIS_CLASS, "ignore", ignoreType);
            EMPTY = IMPL_LOOKUP.findStatic(THIS_CLASS, "empty", ignoreType.dropParameterTypes(0, 1));
            ARRAY_IDENTITY = IMPL_LOOKUP.findStatic(THIS_CLASS, "identity", MethodType.methodType(Object[].class, Object[].class));
            FILL_NEW_ARRAY = IMPL_LOOKUP
                    .findStatic(THIS_CLASS, "fillNewArray",
                          MethodType.methodType(Object[].class, Integer.class, Object[].class));
            FILL_NEW_TYPED_ARRAY = IMPL_LOOKUP
                    .findStatic(THIS_CLASS, "fillNewTypedArray",
                          MethodType.methodType(Object[].class, Object[].class, Integer.class, Object[].class));
        } catch (NoSuchMethodException | IllegalAccessException ex) {
            throw newInternalError("uncaught exception", ex);
        }
    }

    // Varargs methods need to be in a separately initialized class, to avoid bootstrapping problems.
    static class LazyStatics {
        private static final MethodHandle COPY_AS_REFERENCE_ARRAY, COPY_AS_PRIMITIVE_ARRAY, MAKE_LIST;
        static {
            try {
                //MAKE_ARRAY = IMPL_LOOKUP.findStatic(THIS_CLASS, "makeArray", MethodType.methodType(Object[].class, Object[].class));
                COPY_AS_REFERENCE_ARRAY = IMPL_LOOKUP.findStatic(THIS_CLASS, "copyAsReferenceArray", MethodType.methodType(Object[].class, Class.class, Object[].class));
                COPY_AS_PRIMITIVE_ARRAY = IMPL_LOOKUP.findStatic(THIS_CLASS, "copyAsPrimitiveArray", MethodType.methodType(Object.class, Wrapper.class, Object[].class));
                MAKE_LIST = IMPL_LOOKUP.findStatic(THIS_CLASS, "makeList", MethodType.methodType(List.class, Object[].class));
            } catch (ReflectiveOperationException ex) {
                throw newInternalError("uncaught exception", ex);
            }
        }
    }

    static MethodHandle collectArguments(MethodHandle mh, int pos, MethodHandle collector) {
        // FIXME: API needs public MHs.collectArguments.
        // Should be:
        //   return MethodHandles.collectArguments(mh, 0, collector);
        // The rest of this code is a workaround for not having that API.
        if (COLLECT_ARGUMENTS != null) {
            try {
                return (MethodHandle)
                    COLLECT_ARGUMENTS.invokeExact(mh, pos, collector);
            } catch (Throwable ex) {
                if (ex instanceof RuntimeException)
                    throw (RuntimeException) ex;
                if (ex instanceof Error)
                    throw (Error) ex;
                throw new Error(ex.getMessage(), ex);
            }
        }
        // Emulate MHs.collectArguments using fold + drop.
        // This is slightly inefficient.
        // More seriously, it can put a MH over the 255-argument limit.
        mh = MethodHandles.dropArguments(mh, 1, collector.type().parameterList());
        mh = MethodHandles.foldArguments(mh, collector);
        return mh;
    }
    private static final MethodHandle COLLECT_ARGUMENTS;
    static {
        MethodHandle mh = null;
        try {
            final java.lang.reflect.Method m = MethodHandles.class
                .getDeclaredMethod("collectArguments",
                    MethodHandle.class, int.class, MethodHandle.class);
            AccessController.doPrivileged(new PrivilegedAction<Void>() {
                    @Override
                    public Void run() {
                        m.setAccessible(true);
                        return null;
                    }
                });
            mh = IMPL_LOOKUP.unreflect(m);
<<<<<<< HEAD
        } catch (ReflectiveOperationException | SecurityException ex) {
            throw newInternalError(ex);
=======

        } catch (ReflectiveOperationException ex) {
            throw new InternalError(ex);
>>>>>>> 736ab829
        }
        COLLECT_ARGUMENTS = mh;
    }

    private static final EnumMap<Wrapper, MethodHandle>[] WRAPPER_CASTS
            = newWrapperCaches(1);

    /** Return a method that casts its sole argument (an Object) to the given type
     *  and returns it as the given type.
     */
    public static MethodHandle cast(Class<?> type) {
        if (type.isPrimitive())  throw new IllegalArgumentException("cannot cast primitive type "+type);
        MethodHandle mh;
        Wrapper wrap = null;
        EnumMap<Wrapper, MethodHandle> cache = null;
        if (Wrapper.isWrapperType(type)) {
            wrap = Wrapper.forWrapperType(type);
            cache = WRAPPER_CASTS[0];
            mh = cache.get(wrap);
            if (mh != null)  return mh;
        }
        mh = MethodHandles.insertArguments(CAST_REFERENCE, 0, type);
        if (cache != null)
            cache.put(wrap, mh);
        return mh;
    }

    public static MethodHandle identity() {
        return IDENTITY;
    }

    public static MethodHandle identity(Class<?> type) {
        if (!type.isPrimitive())
            // Reference identity has been moved into MethodHandles:
            return MethodHandles.identity(type);
        return identity(Wrapper.findPrimitiveType(type));
    }

    public static MethodHandle identity(Wrapper wrap) {
        EnumMap<Wrapper, MethodHandle> cache = CONSTANT_FUNCTIONS[1];
        MethodHandle mh = cache.get(wrap);
        if (mh != null) {
            return mh;
        }
        // slow path
        MethodType type = MethodType.methodType(wrap.primitiveType());
        if (wrap != Wrapper.VOID)
            type = type.appendParameterTypes(wrap.primitiveType());
        try {
            mh = IMPL_LOOKUP.findStatic(THIS_CLASS, "identity", type);
        } catch (ReflectiveOperationException ex) {
            mh = null;
        }
        if (mh == null && wrap == Wrapper.VOID) {
            mh = EMPTY;  // #(){} : #()void
        }
        if (mh != null) {
            cache.put(wrap, mh);
            return mh;
        }

        if (mh != null) {
            cache.put(wrap, mh);
            return mh;
        }
        throw new IllegalArgumentException("cannot find identity for " + wrap);
    }

    /// Primitive conversions.
    // These are supported directly by the JVM, usually by a single instruction.
    // In the case of narrowing to a subword, there may be a pair of instructions.
    // In the case of booleans, there may be a helper routine to manage a 1-bit value.
    // This is the full 8x8 matrix (minus the diagonal).

    // narrow double to all other types:
    static float doubleToFloat(double x) {  // bytecode: d2f
        return (float) x;
    }
    static long doubleToLong(double x) {  // bytecode: d2l
        return (long) x;
    }
    static int doubleToInt(double x) {  // bytecode: d2i
        return (int) x;
    }
    static short doubleToShort(double x) {  // bytecodes: d2i, i2s
        return (short) x;
    }
    static char doubleToChar(double x) {  // bytecodes: d2i, i2c
        return (char) x;
    }
    static byte doubleToByte(double x) {  // bytecodes: d2i, i2b
        return (byte) x;
    }
    static boolean doubleToBoolean(double x) {
        return toBoolean((byte) x);
    }

    // widen float:
    static double floatToDouble(float x) {  // bytecode: f2d
        return x;
    }
    // narrow float:
    static long floatToLong(float x) {  // bytecode: f2l
        return (long) x;
    }
    static int floatToInt(float x) {  // bytecode: f2i
        return (int) x;
    }
    static short floatToShort(float x) {  // bytecodes: f2i, i2s
        return (short) x;
    }
    static char floatToChar(float x) {  // bytecodes: f2i, i2c
        return (char) x;
    }
    static byte floatToByte(float x) {  // bytecodes: f2i, i2b
        return (byte) x;
    }
    static boolean floatToBoolean(float x) {
        return toBoolean((byte) x);
    }

    // widen long:
    static double longToDouble(long x) {  // bytecode: l2d
        return x;
    }
    static float longToFloat(long x) {  // bytecode: l2f
        return x;
    }
    // narrow long:
    static int longToInt(long x) {  // bytecode: l2i
        return (int) x;
    }
    static short longToShort(long x) {  // bytecodes: f2i, i2s
        return (short) x;
    }
    static char longToChar(long x) {  // bytecodes: f2i, i2c
        return (char) x;
    }
    static byte longToByte(long x) {  // bytecodes: f2i, i2b
        return (byte) x;
    }
    static boolean longToBoolean(long x) {
        return toBoolean((byte) x);
    }

    // widen int:
    static double intToDouble(int x) {  // bytecode: i2d
        return x;
    }
    static float intToFloat(int x) {  // bytecode: i2f
        return x;
    }
    static long intToLong(int x) {  // bytecode: i2l
        return x;
    }
    // narrow int:
    static short intToShort(int x) {  // bytecode: i2s
        return (short) x;
    }
    static char intToChar(int x) {  // bytecode: i2c
        return (char) x;
    }
    static byte intToByte(int x) {  // bytecode: i2b
        return (byte) x;
    }
    static boolean intToBoolean(int x) {
        return toBoolean((byte) x);
    }

    // widen short:
    static double shortToDouble(short x) {  // bytecode: i2d (implicit 's2i')
        return x;
    }
    static float shortToFloat(short x) {  // bytecode: i2f (implicit 's2i')
        return x;
    }
    static long shortToLong(short x) {  // bytecode: i2l (implicit 's2i')
        return x;
    }
    static int shortToInt(short x) {  // (implicit 's2i')
        return x;
    }
    // narrow short:
    static char shortToChar(short x) {  // bytecode: i2c (implicit 's2i')
        return (char)x;
    }
    static byte shortToByte(short x) {  // bytecode: i2b (implicit 's2i')
        return (byte)x;
    }
    static boolean shortToBoolean(short x) {
        return toBoolean((byte) x);
    }

    // widen char:
    static double charToDouble(char x) {  // bytecode: i2d (implicit 'c2i')
        return x;
    }
    static float charToFloat(char x) {  // bytecode: i2f (implicit 'c2i')
        return x;
    }
    static long charToLong(char x) {  // bytecode: i2l (implicit 'c2i')
        return x;
    }
    static int charToInt(char x) {  // (implicit 'c2i')
        return x;
    }
    // narrow char:
    static short charToShort(char x) {  // bytecode: i2s (implicit 'c2i')
        return (short)x;
    }
    static byte charToByte(char x) {  // bytecode: i2b (implicit 'c2i')
        return (byte)x;
    }
    static boolean charToBoolean(char x) {
        return toBoolean((byte) x);
    }

    // widen byte:
    static double byteToDouble(byte x) {  // bytecode: i2d (implicit 'b2i')
        return x;
    }
    static float byteToFloat(byte x) {  // bytecode: i2f (implicit 'b2i')
        return x;
    }
    static long byteToLong(byte x) {  // bytecode: i2l (implicit 'b2i')
        return x;
    }
    static int byteToInt(byte x) {  // (implicit 'b2i')
        return x;
    }
    static short byteToShort(byte x) {  // bytecode: i2s (implicit 'b2i')
        return (short)x;
    }
    static char byteToChar(byte x) {  // bytecode: i2b (implicit 'b2i')
        return (char)x;
    }
    // narrow byte to boolean:
    static boolean byteToBoolean(byte x) {
        return toBoolean(x);
    }

    // widen boolean to all types:
    static double booleanToDouble(boolean x) {
        return fromBoolean(x);
    }
    static float booleanToFloat(boolean x) {
        return fromBoolean(x);
    }
    static long booleanToLong(boolean x) {
        return fromBoolean(x);
    }
    static int booleanToInt(boolean x) {
        return fromBoolean(x);
    }
    static short booleanToShort(boolean x) {
        return fromBoolean(x);
    }
    static char booleanToChar(boolean x) {
        return (char)fromBoolean(x);
    }
    static byte booleanToByte(boolean x) {
        return fromBoolean(x);
    }

    // helpers to force boolean into the conversion scheme:
    static boolean toBoolean(byte x) {
        // see javadoc for MethodHandles.explicitCastArguments
        return ((x & 1) != 0);
    }
    static byte fromBoolean(boolean x) {
        // see javadoc for MethodHandles.explicitCastArguments
        return (x ? (byte)1 : (byte)0);
    }

    private static final EnumMap<Wrapper, MethodHandle>[]
            CONVERT_PRIMITIVE_FUNCTIONS = newWrapperCaches(Wrapper.values().length);

    public static MethodHandle convertPrimitive(Wrapper wsrc, Wrapper wdst) {
        EnumMap<Wrapper, MethodHandle> cache = CONVERT_PRIMITIVE_FUNCTIONS[wsrc.ordinal()];
        MethodHandle mh = cache.get(wdst);
        if (mh != null) {
            return mh;
        }
        // slow path
        Class<?> src = wsrc.primitiveType();
        Class<?> dst = wdst.primitiveType();
        MethodType type = src == void.class ? MethodType.methodType(dst) : MethodType.methodType(dst, src);
        if (wsrc == wdst) {
            mh = identity(src);
        } else if (wsrc == Wrapper.VOID) {
            mh = zeroConstantFunction(wdst);
        } else if (wdst == Wrapper.VOID) {
            mh = MethodHandles.dropArguments(EMPTY, 0, src);  // Defer back to MethodHandles.
        } else if (wsrc == Wrapper.OBJECT) {
            mh = unboxCast(dst);
        } else if (wdst == Wrapper.OBJECT) {
            mh = box(src);
        } else {
            assert(src.isPrimitive() && dst.isPrimitive());
            try {
                mh = IMPL_LOOKUP.findStatic(THIS_CLASS, src.getSimpleName()+"To"+capitalize(dst.getSimpleName()), type);
            } catch (ReflectiveOperationException ex) {
                mh = null;
            }
        }
        if (mh != null) {
            assert(mh.type() == type) : mh;
            cache.put(wdst, mh);
            return mh;
        }

        throw new IllegalArgumentException("cannot find primitive conversion function for " +
                                           src.getSimpleName()+" -> "+dst.getSimpleName());
    }

    public static MethodHandle convertPrimitive(Class<?> src, Class<?> dst) {
        return convertPrimitive(Wrapper.forPrimitiveType(src), Wrapper.forPrimitiveType(dst));
    }

    private static String capitalize(String x) {
        return Character.toUpperCase(x.charAt(0))+x.substring(1);
    }

    /// Collection of multiple arguments.

    public static Object convertArrayElements(Class<?> arrayType, Object array) {
        Class<?> src = array.getClass().getComponentType();
        Class<?> dst = arrayType.getComponentType();
        if (src == null || dst == null)  throw new IllegalArgumentException("not array type");
        Wrapper sw = (src.isPrimitive() ? Wrapper.forPrimitiveType(src) : null);
        Wrapper dw = (dst.isPrimitive() ? Wrapper.forPrimitiveType(dst) : null);
        int length;
        if (sw == null) {
            Object[] a = (Object[]) array;
            length = a.length;
            if (dw == null)
                return Arrays.copyOf(a, length, arrayType.asSubclass(Object[].class));
            Object res = dw.makeArray(length);
            dw.copyArrayUnboxing(a, 0, res, 0, length);
            return res;
        }
        length = java.lang.reflect.Array.getLength(array);
        Object[] res;
        if (dw == null) {
            res = Arrays.copyOf(NO_ARGS_ARRAY, length, arrayType.asSubclass(Object[].class));
        } else {
            res = new Object[length];
        }
        sw.copyArrayBoxing(array, 0, res, 0, length);
        if (dw == null)  return res;
        Object a = dw.makeArray(length);
        dw.copyArrayUnboxing(res, 0, a, 0, length);
        return a;
    }

    private static MethodHandle findCollector(String name, int nargs, Class<?> rtype, Class<?>... ptypes) {
        MethodType type = MethodType.genericMethodType(nargs)
                .changeReturnType(rtype)
                .insertParameterTypes(0, ptypes);
        try {
            return IMPL_LOOKUP.findStatic(THIS_CLASS, name, type);
        } catch (ReflectiveOperationException ex) {
            return null;
        }
    }

    private static final Object[] NO_ARGS_ARRAY = {};
    private static Object[] makeArray(Object... args) { return args; }
    private static Object[] array() { return NO_ARGS_ARRAY; }
    private static Object[] array(Object a0)
                { return makeArray(a0); }
    private static Object[] array(Object a0, Object a1)
                { return makeArray(a0, a1); }
    private static Object[] array(Object a0, Object a1, Object a2)
                { return makeArray(a0, a1, a2); }
    private static Object[] array(Object a0, Object a1, Object a2, Object a3)
                { return makeArray(a0, a1, a2, a3); }
    private static Object[] array(Object a0, Object a1, Object a2, Object a3,
                                  Object a4)
                { return makeArray(a0, a1, a2, a3, a4); }
    private static Object[] array(Object a0, Object a1, Object a2, Object a3,
                                  Object a4, Object a5)
                { return makeArray(a0, a1, a2, a3, a4, a5); }
    private static Object[] array(Object a0, Object a1, Object a2, Object a3,
                                  Object a4, Object a5, Object a6)
                { return makeArray(a0, a1, a2, a3, a4, a5, a6); }
    private static Object[] array(Object a0, Object a1, Object a2, Object a3,
                                  Object a4, Object a5, Object a6, Object a7)
                { return makeArray(a0, a1, a2, a3, a4, a5, a6, a7); }
    private static Object[] array(Object a0, Object a1, Object a2, Object a3,
                                  Object a4, Object a5, Object a6, Object a7,
                                  Object a8)
                { return makeArray(a0, a1, a2, a3, a4, a5, a6, a7, a8); }
    private static Object[] array(Object a0, Object a1, Object a2, Object a3,
                                  Object a4, Object a5, Object a6, Object a7,
                                  Object a8, Object a9)
                { return makeArray(a0, a1, a2, a3, a4, a5, a6, a7, a8, a9); }
    private static MethodHandle[] makeArrays() {
        ArrayList<MethodHandle> mhs = new ArrayList<>();
        for (;;) {
            MethodHandle mh = findCollector("array", mhs.size(), Object[].class);
            if (mh == null)  break;
            mhs.add(mh);
        }
        assert(mhs.size() == 11);  // current number of methods
        return mhs.toArray(new MethodHandle[MAX_ARITY+1]);
    }
    private static final MethodHandle[] ARRAYS = makeArrays();

    // filling versions of the above:
    // using Integer len instead of int len and no varargs to avoid bootstrapping problems
    private static Object[] fillNewArray(Integer len, Object[] /*not ...*/ args) {
        Object[] a = new Object[len];
        fillWithArguments(a, 0, args);
        return a;
    }
    private static Object[] fillNewTypedArray(Object[] example, Integer len, Object[] /*not ...*/ args) {
        Object[] a = Arrays.copyOf(example, len);
        fillWithArguments(a, 0, args);
        return a;
    }
    private static void fillWithArguments(Object[] a, int pos, Object... args) {
        System.arraycopy(args, 0, a, pos, args.length);
    }
    // using Integer pos instead of int pos to avoid bootstrapping problems
    private static Object[] fillArray(Integer pos, Object[] a, Object a0)
                { fillWithArguments(a, pos, a0); return a; }
    private static Object[] fillArray(Integer pos, Object[] a, Object a0, Object a1)
                { fillWithArguments(a, pos, a0, a1); return a; }
    private static Object[] fillArray(Integer pos, Object[] a, Object a0, Object a1, Object a2)
                { fillWithArguments(a, pos, a0, a1, a2); return a; }
    private static Object[] fillArray(Integer pos, Object[] a, Object a0, Object a1, Object a2, Object a3)
                { fillWithArguments(a, pos, a0, a1, a2, a3); return a; }
    private static Object[] fillArray(Integer pos, Object[] a, Object a0, Object a1, Object a2, Object a3,
                                  Object a4)
                { fillWithArguments(a, pos, a0, a1, a2, a3, a4); return a; }
    private static Object[] fillArray(Integer pos, Object[] a, Object a0, Object a1, Object a2, Object a3,
                                  Object a4, Object a5)
                { fillWithArguments(a, pos, a0, a1, a2, a3, a4, a5); return a; }
    private static Object[] fillArray(Integer pos, Object[] a, Object a0, Object a1, Object a2, Object a3,
                                  Object a4, Object a5, Object a6)
                { fillWithArguments(a, pos, a0, a1, a2, a3, a4, a5, a6); return a; }
    private static Object[] fillArray(Integer pos, Object[] a, Object a0, Object a1, Object a2, Object a3,
                                  Object a4, Object a5, Object a6, Object a7)
                { fillWithArguments(a, pos, a0, a1, a2, a3, a4, a5, a6, a7); return a; }
    private static Object[] fillArray(Integer pos, Object[] a, Object a0, Object a1, Object a2, Object a3,
                                  Object a4, Object a5, Object a6, Object a7,
                                  Object a8)
                { fillWithArguments(a, pos, a0, a1, a2, a3, a4, a5, a6, a7, a8); return a; }
    private static Object[] fillArray(Integer pos, Object[] a, Object a0, Object a1, Object a2, Object a3,
                                  Object a4, Object a5, Object a6, Object a7,
                                  Object a8, Object a9)
                { fillWithArguments(a, pos, a0, a1, a2, a3, a4, a5, a6, a7, a8, a9); return a; }
    private static MethodHandle[] makeFillArrays() {
        ArrayList<MethodHandle> mhs = new ArrayList<>();
        mhs.add(null);  // there is no empty fill; at least a0 is required
        for (;;) {
            MethodHandle mh = findCollector("fillArray", mhs.size(), Object[].class, Integer.class, Object[].class);
            if (mh == null)  break;
            mhs.add(mh);
        }
        assert(mhs.size() == 11);  // current number of methods
        return mhs.toArray(new MethodHandle[0]);
    }
    private static final MethodHandle[] FILL_ARRAYS = makeFillArrays();

    private static Object[] copyAsReferenceArray(Class<? extends Object[]> arrayType, Object... a) {
        return Arrays.copyOf(a, a.length, arrayType);
    }
    private static Object copyAsPrimitiveArray(Wrapper w, Object... boxes) {
        Object a = w.makeArray(boxes.length);
        w.copyArrayUnboxing(boxes, 0, a, 0, boxes.length);
        return a;
    }

    /** Return a method handle that takes the indicated number of Object
     *  arguments and returns an Object array of them, as if for varargs.
     */
    public static MethodHandle varargsArray(int nargs) {
        MethodHandle mh = ARRAYS[nargs];
        if (mh != null)  return mh;
        mh = findCollector("array", nargs, Object[].class);
        if (mh != null)  return ARRAYS[nargs] = mh;
        mh = buildVarargsArray(FILL_NEW_ARRAY, ARRAY_IDENTITY, nargs);
        assert(assertCorrectArity(mh, nargs));
        return ARRAYS[nargs] = mh;
    }

    private static boolean assertCorrectArity(MethodHandle mh, int arity) {
        assert(mh.type().parameterCount() == arity) : "arity != "+arity+": "+mh;
        return true;
    }

    private static MethodHandle buildVarargsArray(MethodHandle newArray, MethodHandle finisher, int nargs) {
        // Build up the result mh as a sequence of fills like this:
        //   finisher(fill(fill(newArrayWA(23,x1..x10),10,x11..x20),20,x21..x23))
        // The various fill(_,10*I,___*[J]) are reusable.
        int leftLen = Math.min(nargs, LEFT_ARGS);  // absorb some arguments immediately
        int rightLen = nargs - leftLen;
        MethodHandle leftCollector = newArray.bindTo(nargs);
        leftCollector = leftCollector.asCollector(Object[].class, leftLen);
        MethodHandle mh = finisher;
        if (rightLen > 0) {
            MethodHandle rightFiller = fillToRight(LEFT_ARGS + rightLen);
            if (mh == ARRAY_IDENTITY)
                mh = rightFiller;
            else
                mh = collectArguments(mh, 0, rightFiller);
        }
        if (mh == ARRAY_IDENTITY)
            mh = leftCollector;
        else
            mh = collectArguments(mh, 0, leftCollector);
        return mh;
    }

    private static final int LEFT_ARGS = (FILL_ARRAYS.length - 1);
    private static final MethodHandle[] FILL_ARRAY_TO_RIGHT = new MethodHandle[MAX_ARITY+1];
    /** fill_array_to_right(N).invoke(a, argL..arg[N-1])
     *  fills a[L]..a[N-1] with corresponding arguments,
     *  and then returns a.  The value L is a global constant (LEFT_ARGS).
     */
    private static MethodHandle fillToRight(int nargs) {
        MethodHandle filler = FILL_ARRAY_TO_RIGHT[nargs];
        if (filler != null)  return filler;
        filler = buildFiller(nargs);
        assert(assertCorrectArity(filler, nargs - LEFT_ARGS + 1));
        return FILL_ARRAY_TO_RIGHT[nargs] = filler;
    }
    private static MethodHandle buildFiller(int nargs) {
        if (nargs <= LEFT_ARGS)
            return ARRAY_IDENTITY;  // no args to fill; return the array unchanged
        // we need room for both mh and a in mh.invoke(a, arg*[nargs])
        final int CHUNK = LEFT_ARGS;
        int rightLen = nargs % CHUNK;
        int midLen = nargs - rightLen;
        if (rightLen == 0) {
            midLen = nargs - (rightLen = CHUNK);
            if (FILL_ARRAY_TO_RIGHT[midLen] == null) {
                // build some precursors from left to right
                for (int j = LEFT_ARGS % CHUNK; j < midLen; j += CHUNK)
                    if (j > LEFT_ARGS)  fillToRight(j);
            }
        }
        if (midLen < LEFT_ARGS) rightLen = nargs - (midLen = LEFT_ARGS);
        assert(rightLen > 0);
        MethodHandle midFill = fillToRight(midLen);  // recursive fill
        MethodHandle rightFill = FILL_ARRAYS[rightLen].bindTo(midLen);  // [midLen..nargs-1]
        assert(midFill.type().parameterCount()   == 1 + midLen - LEFT_ARGS);
        assert(rightFill.type().parameterCount() == 1 + rightLen);

        // Combine the two fills:
        //   right(mid(a, x10..x19), x20..x23)
        // The final product will look like this:
        //   right(mid(newArrayLeft(24, x0..x9), x10..x19), x20..x23)
        if (midLen == LEFT_ARGS)
            return rightFill;
        else
            return collectArguments(rightFill, 0, midFill);
    }

    // Type-polymorphic version of varargs maker.
    private static final ClassValue<MethodHandle[]> TYPED_COLLECTORS
        = new ClassValue<MethodHandle[]>() {
            @Override
            protected MethodHandle[] computeValue(Class<?> type) {
                return new MethodHandle[256];
            }
    };

    static final int MAX_JVM_ARITY = 255;  // limit imposed by the JVM

    /** Return a method handle that takes the indicated number of
     *  typed arguments and returns an array of them.
     *  The type argument is the array type.
     */
    public static MethodHandle varargsArray(Class<?> arrayType, int nargs) {
        Class<?> elemType = arrayType.getComponentType();
        if (elemType == null)  throw new IllegalArgumentException("not an array: "+arrayType);
        // FIXME: Need more special casing and caching here.
        if (nargs >= MAX_JVM_ARITY/2 - 1) {
            int slots = nargs;
            final int MAX_ARRAY_SLOTS = MAX_JVM_ARITY - 1;  // 1 for receiver MH
            if (arrayType == double[].class || arrayType == long[].class)
                slots *= 2;
            if (slots > MAX_ARRAY_SLOTS)
                throw new IllegalArgumentException("too many arguments: "+arrayType.getSimpleName()+", length "+nargs);
        }
        if (elemType == Object.class)
            return varargsArray(nargs);
        // other cases:  primitive arrays, subtypes of Object[]
        MethodHandle cache[] = TYPED_COLLECTORS.get(elemType);
        MethodHandle mh = nargs < cache.length ? cache[nargs] : null;
        if (mh != null)  return mh;
        if (elemType.isPrimitive()) {
            MethodHandle builder = FILL_NEW_ARRAY;
            MethodHandle producer = buildArrayProducer(arrayType);
            mh = buildVarargsArray(builder, producer, nargs);
        } else {
            @SuppressWarnings("unchecked")
            Class<? extends Object[]> objArrayType = (Class<? extends Object[]>) arrayType;
            Object[] example = Arrays.copyOf(NO_ARGS_ARRAY, 0, objArrayType);
            MethodHandle builder = FILL_NEW_TYPED_ARRAY.bindTo(example);
            MethodHandle producer = ARRAY_IDENTITY;
            mh = buildVarargsArray(builder, producer, nargs);
        }
        mh = mh.asType(MethodType.methodType(arrayType, Collections.<Class<?>>nCopies(nargs, elemType)));
        assert(assertCorrectArity(mh, nargs));
        if (nargs < cache.length)
            cache[nargs] = mh;
        return mh;
    }

    private static MethodHandle buildArrayProducer(Class<?> arrayType) {
        Class<?> elemType = arrayType.getComponentType();
        if (elemType.isPrimitive())
            return LazyStatics.COPY_AS_PRIMITIVE_ARRAY.bindTo(Wrapper.forPrimitiveType(elemType));
        else
            return LazyStatics.COPY_AS_REFERENCE_ARRAY.bindTo(arrayType);
    }

    // List version of varargs maker.

    private static final List<Object> NO_ARGS_LIST = Arrays.asList(NO_ARGS_ARRAY);
    private static List<Object> makeList(Object... args) { return Arrays.asList(args); }
    private static List<Object> list() { return NO_ARGS_LIST; }
    private static List<Object> list(Object a0)
                { return makeList(a0); }
    private static List<Object> list(Object a0, Object a1)
                { return makeList(a0, a1); }
    private static List<Object> list(Object a0, Object a1, Object a2)
                { return makeList(a0, a1, a2); }
    private static List<Object> list(Object a0, Object a1, Object a2, Object a3)
                { return makeList(a0, a1, a2, a3); }
    private static List<Object> list(Object a0, Object a1, Object a2, Object a3,
                                     Object a4)
                { return makeList(a0, a1, a2, a3, a4); }
    private static List<Object> list(Object a0, Object a1, Object a2, Object a3,
                                     Object a4, Object a5)
                { return makeList(a0, a1, a2, a3, a4, a5); }
    private static List<Object> list(Object a0, Object a1, Object a2, Object a3,
                                     Object a4, Object a5, Object a6)
                { return makeList(a0, a1, a2, a3, a4, a5, a6); }
    private static List<Object> list(Object a0, Object a1, Object a2, Object a3,
                                     Object a4, Object a5, Object a6, Object a7)
                { return makeList(a0, a1, a2, a3, a4, a5, a6, a7); }
    private static List<Object> list(Object a0, Object a1, Object a2, Object a3,
                                     Object a4, Object a5, Object a6, Object a7,
                                     Object a8)
                { return makeList(a0, a1, a2, a3, a4, a5, a6, a7, a8); }
    private static List<Object> list(Object a0, Object a1, Object a2, Object a3,
                                     Object a4, Object a5, Object a6, Object a7,
                                     Object a8, Object a9)
                { return makeList(a0, a1, a2, a3, a4, a5, a6, a7, a8, a9); }
    private static MethodHandle[] makeLists() {
        ArrayList<MethodHandle> mhs = new ArrayList<>();
        for (;;) {
            MethodHandle mh = findCollector("list", mhs.size(), List.class);
            if (mh == null)  break;
            mhs.add(mh);
        }
        assert(mhs.size() == 11);  // current number of methods
        return mhs.toArray(new MethodHandle[MAX_ARITY+1]);
    }
    private static final MethodHandle[] LISTS = makeLists();

    /** Return a method handle that takes the indicated number of Object
     *  arguments and returns a List.
     */
    public static MethodHandle varargsList(int nargs) {
        MethodHandle mh = LISTS[nargs];
        if (mh != null)  return mh;
        mh = findCollector("list", nargs, List.class);
        if (mh != null)  return LISTS[nargs] = mh;
        return LISTS[nargs] = buildVarargsList(nargs);
    }
    private static MethodHandle buildVarargsList(int nargs) {
        return MethodHandles.filterReturnValue(varargsArray(nargs), LazyStatics.MAKE_LIST);
    }

    // handy shared exception makers (they simplify the common case code)
    private static InternalError newInternalError(String message, Throwable cause) {
        return new InternalError(message, cause);
    }
    private static InternalError newInternalError(Throwable cause) {
        return new InternalError(cause);
    }
}<|MERGE_RESOLUTION|>--- conflicted
+++ resolved
@@ -533,14 +533,8 @@
                     }
                 });
             mh = IMPL_LOOKUP.unreflect(m);
-<<<<<<< HEAD
-        } catch (ReflectiveOperationException | SecurityException ex) {
+        } catch (ReflectiveOperationException ex) {
             throw newInternalError(ex);
-=======
-
-        } catch (ReflectiveOperationException ex) {
-            throw new InternalError(ex);
->>>>>>> 736ab829
         }
         COLLECT_ARGUMENTS = mh;
     }
