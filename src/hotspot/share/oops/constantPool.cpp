/*
 * Copyright (c) 1997, 2017, Oracle and/or its affiliates. All rights reserved.
 * DO NOT ALTER OR REMOVE COPYRIGHT NOTICES OR THIS FILE HEADER.
 *
 * This code is free software; you can redistribute it and/or modify it
 * under the terms of the GNU General Public License version 2 only, as
 * published by the Free Software Foundation.
 *
 * This code is distributed in the hope that it will be useful, but WITHOUT
 * ANY WARRANTY; without even the implied warranty of MERCHANTABILITY or
 * FITNESS FOR A PARTICULAR PURPOSE.  See the GNU General Public License
 * version 2 for more details (a copy is included in the LICENSE file that
 * accompanied this code).
 *
 * You should have received a copy of the GNU General Public License version
 * 2 along with this work; if not, write to the Free Software Foundation,
 * Inc., 51 Franklin St, Fifth Floor, Boston, MA 02110-1301 USA.
 *
 * Please contact Oracle, 500 Oracle Parkway, Redwood Shores, CA 94065 USA
 * or visit www.oracle.com if you need additional information or have any
 * questions.
 *
 */

#include "precompiled.hpp"
#include "jvm.h"
#include "classfile/classLoaderData.hpp"
#include "classfile/javaClasses.inline.hpp"
#include "classfile/metadataOnStackMark.hpp"
#include "classfile/stringTable.hpp"
#include "classfile/systemDictionary.hpp"
#include "classfile/vmSymbols.hpp"
#include "interpreter/linkResolver.hpp"
#include "memory/heapInspection.hpp"
#include "memory/metadataFactory.hpp"
#include "memory/metaspaceClosure.hpp"
#include "memory/metaspaceShared.hpp"
#include "memory/oopFactory.hpp"
#include "memory/resourceArea.hpp"
#include "oops/constantPool.hpp"
#include "oops/instanceKlass.hpp"
#include "oops/objArrayKlass.hpp"
#include "oops/objArrayOop.inline.hpp"
#include "oops/oop.inline.hpp"
#include "runtime/fieldType.hpp"
#include "runtime/init.hpp"
#include "runtime/javaCalls.hpp"
#include "runtime/signature.hpp"
#include "runtime/vframe.hpp"
#include "utilities/copy.hpp"
#if INCLUDE_ALL_GCS
#include "gc/g1/g1SATBCardTableModRefBS.hpp"
#endif // INCLUDE_ALL_GCS

ConstantPool* ConstantPool::allocate(ClassLoaderData* loader_data, int length, TRAPS) {
  Array<u1>* tags = MetadataFactory::new_array<u1>(loader_data, length, 0, CHECK_NULL);
  int size = ConstantPool::size(length);
  return new (loader_data, size, MetaspaceObj::ConstantPoolType, THREAD) ConstantPool(tags);
}

#ifdef ASSERT

// MetaspaceObj allocation invariant is calloc equivalent memory
// simple verification of this here (JVM_CONSTANT_Invalid == 0 )
static bool tag_array_is_zero_initialized(Array<u1>* tags) {
  assert(tags != NULL, "invariant");
  const int length = tags->length();
  for (int index = 0; index < length; ++index) {
    if (JVM_CONSTANT_Invalid != tags->at(index)) {
      return false;
    }
  }
  return true;
}

#endif

ConstantPool::ConstantPool(Array<u1>* tags) :
  _tags(tags),
  _length(tags->length()) {

    assert(_tags != NULL, "invariant");
    assert(tags->length() == _length, "invariant");
    assert(tag_array_is_zero_initialized(tags), "invariant");
    assert(0 == flags(), "invariant");
    assert(0 == version(), "invariant");
    assert(NULL == _pool_holder, "invariant");
}

void ConstantPool::deallocate_contents(ClassLoaderData* loader_data) {
  if (cache() != NULL) {
    MetadataFactory::free_metadata(loader_data, cache());
    set_cache(NULL);
  }

  MetadataFactory::free_array<Klass*>(loader_data, resolved_klasses());
  set_resolved_klasses(NULL);

  MetadataFactory::free_array<jushort>(loader_data, operands());
  set_operands(NULL);

  release_C_heap_structures();

  // free tag array
  MetadataFactory::free_array<u1>(loader_data, tags());
  set_tags(NULL);
}

void ConstantPool::release_C_heap_structures() {
  // walk constant pool and decrement symbol reference counts
  unreference_symbols();
}

void ConstantPool::metaspace_pointers_do(MetaspaceClosure* it) {
  log_trace(cds)("Iter(ConstantPool): %p", this);

  it->push(&_tags, MetaspaceClosure::_writable);
  it->push(&_cache);
  it->push(&_pool_holder);
  it->push(&_operands);
  it->push(&_resolved_klasses, MetaspaceClosure::_writable);

  for (int i = 0; i < length(); i++) {
    // The only MSO's embedded in the CP entries are Symbols:
    //   JVM_CONSTANT_String (normal and pseudo)
    //   JVM_CONSTANT_Utf8
    constantTag ctag = tag_at(i);
    if (ctag.is_string() || ctag.is_utf8()) {
      it->push(symbol_at_addr(i));
    }
  }
}

objArrayOop ConstantPool::resolved_references() const {
  return (objArrayOop)_cache->resolved_references();
}

// Called from outside constant pool resolution where a resolved_reference array
// may not be present.
objArrayOop ConstantPool::resolved_references_or_null() const {
  if (_cache == NULL) {
    return NULL;
  } else {
    return (objArrayOop)_cache->resolved_references();
  }
}

// Create resolved_references array and mapping array for original cp indexes
// The ldc bytecode was rewritten to have the resolved reference array index so need a way
// to map it back for resolving and some unlikely miscellaneous uses.
// The objects created by invokedynamic are appended to this list.
void ConstantPool::initialize_resolved_references(ClassLoaderData* loader_data,
                                                  const intStack& reference_map,
                                                  int constant_pool_map_length,
                                                  TRAPS) {
  // Initialized the resolved object cache.
  int map_length = reference_map.length();
  if (map_length > 0) {
    // Only need mapping back to constant pool entries.  The map isn't used for
    // invokedynamic resolved_reference entries.  For invokedynamic entries,
    // the constant pool cache index has the mapping back to both the constant
    // pool and to the resolved reference index.
    if (constant_pool_map_length > 0) {
      Array<u2>* om = MetadataFactory::new_array<u2>(loader_data, constant_pool_map_length, CHECK);

      for (int i = 0; i < constant_pool_map_length; i++) {
        int x = reference_map.at(i);
        assert(x == (int)(jushort) x, "klass index is too big");
        om->at_put(i, (jushort)x);
      }
      set_reference_map(om);
    }

    // Create Java array for holding resolved strings, methodHandles,
    // methodTypes, invokedynamic and invokehandle appendix objects, etc.
    objArrayOop stom = oopFactory::new_objArray(SystemDictionary::Object_klass(), map_length, CHECK);
    Handle refs_handle (THREAD, (oop)stom);  // must handleize.
    set_resolved_references(loader_data->add_handle(refs_handle));
  }
}

void ConstantPool::allocate_resolved_klasses(ClassLoaderData* loader_data, int num_klasses, TRAPS) {
  // A ConstantPool can't possibly have 0xffff valid class entries,
  // because entry #0 must be CONSTANT_Invalid, and each class entry must refer to a UTF8
  // entry for the class's name. So at most we will have 0xfffe class entries.
  // This allows us to use 0xffff (ConstantPool::_temp_resolved_klass_index) to indicate
  // UnresolvedKlass entries that are temporarily created during class redefinition.
  assert(num_klasses < CPKlassSlot::_temp_resolved_klass_index, "sanity");
  assert(resolved_klasses() == NULL, "sanity");
  Array<Klass*>* rk = MetadataFactory::new_array<Klass*>(loader_data, num_klasses, CHECK);
  set_resolved_klasses(rk);
}

void ConstantPool::initialize_unresolved_klasses(ClassLoaderData* loader_data, TRAPS) {
  int len = length();
  int num_klasses = 0;
  for (int i = 1; i <len; i++) {
    switch (tag_at(i).value()) {
    case JVM_CONSTANT_ClassIndex:
      {
        const int class_index = klass_index_at(i);
        unresolved_klass_at_put(i, class_index, num_klasses++);
      }
      break;
#ifndef PRODUCT
    case JVM_CONSTANT_Class:
    case JVM_CONSTANT_UnresolvedClass:
    case JVM_CONSTANT_UnresolvedClassInError:
      // All of these should have been reverted back to ClassIndex before calling
      // this function.
      ShouldNotReachHere();
#endif
    }
  }
  allocate_resolved_klasses(loader_data, num_klasses, THREAD);
}

// Anonymous class support:
void ConstantPool::klass_at_put(int class_index, int name_index, int resolved_klass_index, Klass* k, Symbol* name) {
  assert(is_within_bounds(class_index), "index out of bounds");
  assert(is_within_bounds(name_index), "index out of bounds");
  assert((resolved_klass_index & 0xffff0000) == 0, "must be");
  *int_at_addr(class_index) =
    build_int_from_shorts((jushort)resolved_klass_index, (jushort)name_index);

  symbol_at_put(name_index, name);
  name->increment_refcount();
  Klass** adr = resolved_klasses()->adr_at(resolved_klass_index);
  OrderAccess::release_store(adr, k);

  // The interpreter assumes when the tag is stored, the klass is resolved
  // and the Klass* non-NULL, so we need hardware store ordering here.
  if (k != NULL) {
    release_tag_at_put(class_index, JVM_CONSTANT_Class);
  } else {
    release_tag_at_put(class_index, JVM_CONSTANT_UnresolvedClass);
  }
}

// Anonymous class support:
void ConstantPool::klass_at_put(int class_index, Klass* k) {
  assert(k != NULL, "must be valid klass");
  CPKlassSlot kslot = klass_slot_at(class_index);
  int resolved_klass_index = kslot.resolved_klass_index();
  Klass** adr = resolved_klasses()->adr_at(resolved_klass_index);
  OrderAccess::release_store(adr, k);

  // The interpreter assumes when the tag is stored, the klass is resolved
  // and the Klass* non-NULL, so we need hardware store ordering here.
  release_tag_at_put(class_index, JVM_CONSTANT_Class);
}

#if INCLUDE_CDS_JAVA_HEAP
// Archive the resolved references
void ConstantPool::archive_resolved_references(Thread* THREAD) {
  if (_cache == NULL) {
    return; // nothing to do
  }

  InstanceKlass *ik = pool_holder();
  if (!(ik->is_shared_boot_class() || ik->is_shared_platform_class() ||
        ik->is_shared_app_class())) {
    // Archiving resolved references for classes from non-builtin loaders
    // is not yet supported.
    set_resolved_references(NULL);
    return;
  }

  objArrayOop rr = resolved_references();
  Array<u2>* ref_map = reference_map();
  if (rr != NULL) {
    int ref_map_len = ref_map == NULL ? 0 : ref_map->length();
    int rr_len = rr->length();
    for (int i = 0; i < rr_len; i++) {
      oop p = rr->obj_at(i);
      rr->obj_at_put(i, NULL);
      if (p != NULL && i < ref_map_len) {
        int index = object_to_cp_index(i);
        // Skip the entry if the string hash code is 0 since the string
        // is not included in the shared string_table, see StringTable::copy_shared_string.
        if (tag_at(index).is_string() && java_lang_String::hash_code(p) != 0) {
          oop op = StringTable::create_archived_string(p, THREAD);
          // If the String object is not archived (possibly too large),
          // NULL is returned. Also set it in the array, so we won't
          // have a 'bad' reference in the archived resolved_reference
          // array.
          rr->obj_at_put(i, op);
        }
      }
    }

    oop archived = MetaspaceShared::archive_heap_object(rr, THREAD);
    _cache->set_archived_references(archived);
    set_resolved_references(NULL);
  }
}

void ConstantPool::resolve_class_constants(TRAPS) {
  assert(DumpSharedSpaces, "used during dump time only");
  // The _cache may be NULL if the _pool_holder klass fails verification
  // at dump time due to missing dependencies.
  if (cache() == NULL || reference_map() == NULL) {
    return; // nothing to do
  }

  constantPoolHandle cp(THREAD, this);
  for (int index = 1; index < length(); index++) { // Index 0 is unused
<<<<<<< HEAD
    if (tag_at(index).is_string()) {
      Symbol* sym = cp->unresolved_string_at(index);
      // Look up only. Only resolve references to already interned strings.
      oop str = StringTable::lookup(sym);
      if (str != NULL) {
        int cache_index = cp->cp_to_object_index(index);
        cp->string_at_put(index, cache_index, str);
      }
=======
    if (tag_at(index).is_string() && !cp->is_pseudo_string_at(index)) {
      int cache_index = cp->cp_to_object_index(index);
      string_at_impl(cp, index, cache_index, CHECK);
>>>>>>> a908316a
    }
  }
}
#endif

// CDS support. Create a new resolved_references array.
void ConstantPool::restore_unshareable_info(TRAPS) {
  assert(is_constantPool(), "ensure C++ vtable is restored");
  assert(on_stack(), "should always be set for shared constant pools");
  assert(is_shared(), "should always be set for shared constant pools");
  assert(_cache != NULL, "constant pool _cache should not be NULL");

  // Only create the new resolved references array if it hasn't been attempted before
  if (resolved_references() != NULL) return;

  // restore the C++ vtable from the shared archive
  restore_vtable();

  if (SystemDictionary::Object_klass_loaded()) {
    ClassLoaderData* loader_data = pool_holder()->class_loader_data();
#if INCLUDE_CDS_JAVA_HEAP
    if (MetaspaceShared::open_archive_heap_region_mapped() &&
        _cache->archived_references() != NULL) {
      oop archived = _cache->archived_references();
      // Make sure GC knows the cached object is now live. This is necessary after
      // initial GC marking and during concurrent marking as strong roots are only
      // scanned during initial marking (at the start of the GC marking).
      assert(UseG1GC, "Requires G1 GC");
      G1SATBCardTableModRefBS::enqueue(archived);
      // Create handle for the archived resolved reference array object
      Handle refs_handle(THREAD, (oop)archived);
      set_resolved_references(loader_data->add_handle(refs_handle));
    } else
#endif
    {
      // No mapped archived resolved reference array
      // Recreate the object array and add to ClassLoaderData.
      int map_length = resolved_reference_length();
      if (map_length > 0) {
        objArrayOop stom = oopFactory::new_objArray(SystemDictionary::Object_klass(), map_length, CHECK);
        Handle refs_handle(THREAD, (oop)stom);  // must handleize.
        set_resolved_references(loader_data->add_handle(refs_handle));
      }
    }
  }
}

void ConstantPool::remove_unshareable_info() {
  // Resolved references are not in the shared archive.
  // Save the length for restoration.  It is not necessarily the same length
  // as reference_map.length() if invokedynamic is saved. It is needed when
  // re-creating the resolved reference array if archived heap data cannot be map
  // at runtime.
  set_resolved_reference_length(
    resolved_references() != NULL ? resolved_references()->length() : 0);

  // If archiving heap objects is not allowed, clear the resolved references.
  // Otherwise, it is cleared after the resolved references array is cached
  // (see archive_resolved_references()).
  if (!MetaspaceShared::is_heap_object_archiving_allowed()) {
    set_resolved_references(NULL);
  }

  // Shared ConstantPools are in the RO region, so the _flags cannot be modified.
  // The _on_stack flag is used to prevent ConstantPools from deallocation during
  // class redefinition. Since shared ConstantPools cannot be deallocated anyway,
  // we always set _on_stack to true to avoid having to change _flags during runtime.
  _flags |= (_on_stack | _is_shared);
  int num_klasses = 0;
  for (int index = 1; index < length(); index++) { // Index 0 is unused
    assert(!tag_at(index).is_unresolved_klass_in_error(), "This must not happen during dump time");
    if (tag_at(index).is_klass()) {
      // This class was resolved as a side effect of executing Java code
      // during dump time. We need to restore it back to an UnresolvedClass,
      // so that the proper class loading and initialization can happen
      // at runtime.
      CPKlassSlot kslot = klass_slot_at(index);
      int resolved_klass_index = kslot.resolved_klass_index();
      int name_index = kslot.name_index();
      assert(tag_at(name_index).is_symbol(), "sanity");
      resolved_klasses()->at_put(resolved_klass_index, NULL);
      tag_at_put(index, JVM_CONSTANT_UnresolvedClass);
      assert(klass_name_at(index) == symbol_at(name_index), "sanity");
    }
  }
  if (cache() != NULL) {
    cache()->remove_unshareable_info();
  }
}

int ConstantPool::cp_to_object_index(int cp_index) {
  // this is harder don't do this so much.
  int i = reference_map()->find(cp_index);
  // We might not find the index for jsr292 call.
  return (i < 0) ? _no_index_sentinel : i;
}

void ConstantPool::string_at_put(int which, int obj_index, oop str) {
  resolved_references()->obj_at_put(obj_index, str);
}

void ConstantPool::trace_class_resolution(const constantPoolHandle& this_cp, Klass* k) {
  ResourceMark rm;
  int line_number = -1;
  const char * source_file = NULL;
  if (JavaThread::current()->has_last_Java_frame()) {
    // try to identify the method which called this function.
    vframeStream vfst(JavaThread::current());
    if (!vfst.at_end()) {
      line_number = vfst.method()->line_number_from_bci(vfst.bci());
      Symbol* s = vfst.method()->method_holder()->source_file_name();
      if (s != NULL) {
        source_file = s->as_C_string();
      }
    }
  }
  if (k != this_cp->pool_holder()) {
    // only print something if the classes are different
    if (source_file != NULL) {
      log_debug(class, resolve)("%s %s %s:%d",
                 this_cp->pool_holder()->external_name(),
                 k->external_name(), source_file, line_number);
    } else {
      log_debug(class, resolve)("%s %s",
                 this_cp->pool_holder()->external_name(),
                 k->external_name());
    }
  }
}

Klass* ConstantPool::klass_at_impl(const constantPoolHandle& this_cp, int which,
                                   bool save_resolution_error, TRAPS) {
  assert(THREAD->is_Java_thread(), "must be a Java thread");

  // A resolved constantPool entry will contain a Klass*, otherwise a Symbol*.
  // It is not safe to rely on the tag bit's here, since we don't have a lock, and
  // the entry and tag is not updated atomicly.
  CPKlassSlot kslot = this_cp->klass_slot_at(which);
  int resolved_klass_index = kslot.resolved_klass_index();
  int name_index = kslot.name_index();
  assert(this_cp->tag_at(name_index).is_symbol(), "sanity");

  Klass* klass = this_cp->resolved_klasses()->at(resolved_klass_index);
  if (klass != NULL) {
    return klass;
  }

  // This tag doesn't change back to unresolved class unless at a safepoint.
  if (this_cp->tag_at(which).is_unresolved_klass_in_error()) {
    // The original attempt to resolve this constant pool entry failed so find the
    // class of the original error and throw another error of the same class
    // (JVMS 5.4.3).
    // If there is a detail message, pass that detail message to the error.
    // The JVMS does not strictly require us to duplicate the same detail message,
    // or any internal exception fields such as cause or stacktrace.  But since the
    // detail message is often a class name or other literal string, we will repeat it
    // if we can find it in the symbol table.
    throw_resolution_error(this_cp, which, CHECK_0);
    ShouldNotReachHere();
  }

  Handle mirror_handle;
  Symbol* name = this_cp->symbol_at(name_index);
  Handle loader (THREAD, this_cp->pool_holder()->class_loader());
  Handle protection_domain (THREAD, this_cp->pool_holder()->protection_domain());
  Klass* k = SystemDictionary::resolve_or_fail(name, loader, protection_domain, true, THREAD);
  if (!HAS_PENDING_EXCEPTION) {
    // preserve the resolved klass from unloading
    mirror_handle = Handle(THREAD, k->java_mirror());
    // Do access check for klasses
    verify_constant_pool_resolve(this_cp, k, THREAD);
  }

  // Failed to resolve class. We must record the errors so that subsequent attempts
  // to resolve this constant pool entry fail with the same error (JVMS 5.4.3).
  if (HAS_PENDING_EXCEPTION) {
    if (save_resolution_error) {
      save_and_throw_exception(this_cp, which, constantTag(JVM_CONSTANT_UnresolvedClass), CHECK_NULL);
      // If CHECK_NULL above doesn't return the exception, that means that
      // some other thread has beaten us and has resolved the class.
      // To preserve old behavior, we return the resolved class.
      klass = this_cp->resolved_klasses()->at(resolved_klass_index);
      assert(klass != NULL, "must be resolved if exception was cleared");
      return klass;
    } else {
      return NULL;  // return the pending exception
    }
  }

  // Make this class loader depend upon the class loader owning the class reference
  ClassLoaderData* this_key = this_cp->pool_holder()->class_loader_data();
  this_key->record_dependency(k, CHECK_NULL); // Can throw OOM

  // logging for class+resolve.
  if (log_is_enabled(Debug, class, resolve)){
    trace_class_resolution(this_cp, k);
  }
  Klass** adr = this_cp->resolved_klasses()->adr_at(resolved_klass_index);
  OrderAccess::release_store(adr, k);
  // The interpreter assumes when the tag is stored, the klass is resolved
  // and the Klass* stored in _resolved_klasses is non-NULL, so we need
  // hardware store ordering here.
  this_cp->release_tag_at_put(which, JVM_CONSTANT_Class);
  return k;
}


// Does not update ConstantPool* - to avoid any exception throwing. Used
// by compiler and exception handling.  Also used to avoid classloads for
// instanceof operations. Returns NULL if the class has not been loaded or
// if the verification of constant pool failed
Klass* ConstantPool::klass_at_if_loaded(const constantPoolHandle& this_cp, int which) {
  CPKlassSlot kslot = this_cp->klass_slot_at(which);
  int resolved_klass_index = kslot.resolved_klass_index();
  int name_index = kslot.name_index();
  assert(this_cp->tag_at(name_index).is_symbol(), "sanity");

  Klass* k = this_cp->resolved_klasses()->at(resolved_klass_index);
  if (k != NULL) {
    return k;
  } else {
    Thread *thread = Thread::current();
    Symbol* name = this_cp->symbol_at(name_index);
    oop loader = this_cp->pool_holder()->class_loader();
    oop protection_domain = this_cp->pool_holder()->protection_domain();
    Handle h_prot (thread, protection_domain);
    Handle h_loader (thread, loader);
    Klass* k = SystemDictionary::find(name, h_loader, h_prot, thread);

    if (k != NULL) {
      // Make sure that resolving is legal
      EXCEPTION_MARK;
      // return NULL if verification fails
      verify_constant_pool_resolve(this_cp, k, THREAD);
      if (HAS_PENDING_EXCEPTION) {
        CLEAR_PENDING_EXCEPTION;
        return NULL;
      }
      return k;
    } else {
      return k;
    }
  }
}


Klass* ConstantPool::klass_ref_at_if_loaded(const constantPoolHandle& this_cp, int which) {
  return klass_at_if_loaded(this_cp, this_cp->klass_ref_index_at(which));
}


Method* ConstantPool::method_at_if_loaded(const constantPoolHandle& cpool,
                                                   int which) {
  if (cpool->cache() == NULL)  return NULL;  // nothing to load yet
  int cache_index = decode_cpcache_index(which, true);
  if (!(cache_index >= 0 && cache_index < cpool->cache()->length())) {
    // FIXME: should be an assert
    log_debug(class, resolve)("bad operand %d in:", which); cpool->print();
    return NULL;
  }
  ConstantPoolCacheEntry* e = cpool->cache()->entry_at(cache_index);
  return e->method_if_resolved(cpool);
}


bool ConstantPool::has_appendix_at_if_loaded(const constantPoolHandle& cpool, int which) {
  if (cpool->cache() == NULL)  return false;  // nothing to load yet
  int cache_index = decode_cpcache_index(which, true);
  ConstantPoolCacheEntry* e = cpool->cache()->entry_at(cache_index);
  return e->has_appendix();
}

oop ConstantPool::appendix_at_if_loaded(const constantPoolHandle& cpool, int which) {
  if (cpool->cache() == NULL)  return NULL;  // nothing to load yet
  int cache_index = decode_cpcache_index(which, true);
  ConstantPoolCacheEntry* e = cpool->cache()->entry_at(cache_index);
  return e->appendix_if_resolved(cpool);
}


bool ConstantPool::has_method_type_at_if_loaded(const constantPoolHandle& cpool, int which) {
  if (cpool->cache() == NULL)  return false;  // nothing to load yet
  int cache_index = decode_cpcache_index(which, true);
  ConstantPoolCacheEntry* e = cpool->cache()->entry_at(cache_index);
  return e->has_method_type();
}

oop ConstantPool::method_type_at_if_loaded(const constantPoolHandle& cpool, int which) {
  if (cpool->cache() == NULL)  return NULL;  // nothing to load yet
  int cache_index = decode_cpcache_index(which, true);
  ConstantPoolCacheEntry* e = cpool->cache()->entry_at(cache_index);
  return e->method_type_if_resolved(cpool);
}


Symbol* ConstantPool::impl_name_ref_at(int which, bool uncached) {
  int name_index = name_ref_index_at(impl_name_and_type_ref_index_at(which, uncached));
  return symbol_at(name_index);
}


Symbol* ConstantPool::impl_signature_ref_at(int which, bool uncached) {
  int signature_index = signature_ref_index_at(impl_name_and_type_ref_index_at(which, uncached));
  return symbol_at(signature_index);
}


int ConstantPool::impl_name_and_type_ref_index_at(int which, bool uncached) {
  int i = which;
  if (!uncached && cache() != NULL) {
    if (ConstantPool::is_invokedynamic_index(which)) {
      // Invokedynamic index is index into the constant pool cache
      int pool_index = invokedynamic_cp_cache_entry_at(which)->constant_pool_index();
      pool_index = invoke_dynamic_name_and_type_ref_index_at(pool_index);
      assert(tag_at(pool_index).is_name_and_type(), "");
      return pool_index;
    }
    // change byte-ordering and go via cache
    i = remap_instruction_operand_from_cache(which);
  } else {
    if (tag_at(which).is_invoke_dynamic()) {
      int pool_index = invoke_dynamic_name_and_type_ref_index_at(which);
      assert(tag_at(pool_index).is_name_and_type(), "");
      return pool_index;
    }
  }
  assert(tag_at(i).is_field_or_method(), "Corrupted constant pool");
  assert(!tag_at(i).is_invoke_dynamic(), "Must be handled above");
  jint ref_index = *int_at_addr(i);
  return extract_high_short_from_int(ref_index);
}

constantTag ConstantPool::impl_tag_ref_at(int which, bool uncached) {
  int pool_index = which;
  if (!uncached && cache() != NULL) {
    if (ConstantPool::is_invokedynamic_index(which)) {
      // Invokedynamic index is index into resolved_references
      pool_index = invokedynamic_cp_cache_entry_at(which)->constant_pool_index();
    } else {
      // change byte-ordering and go via cache
      pool_index = remap_instruction_operand_from_cache(which);
    }
  }
  return tag_at(pool_index);
}

int ConstantPool::impl_klass_ref_index_at(int which, bool uncached) {
  guarantee(!ConstantPool::is_invokedynamic_index(which),
            "an invokedynamic instruction does not have a klass");
  int i = which;
  if (!uncached && cache() != NULL) {
    // change byte-ordering and go via cache
    i = remap_instruction_operand_from_cache(which);
  }
  assert(tag_at(i).is_field_or_method(), "Corrupted constant pool");
  jint ref_index = *int_at_addr(i);
  return extract_low_short_from_int(ref_index);
}



int ConstantPool::remap_instruction_operand_from_cache(int operand) {
  int cpc_index = operand;
  DEBUG_ONLY(cpc_index -= CPCACHE_INDEX_TAG);
  assert((int)(u2)cpc_index == cpc_index, "clean u2");
  int member_index = cache()->entry_at(cpc_index)->constant_pool_index();
  return member_index;
}


void ConstantPool::verify_constant_pool_resolve(const constantPoolHandle& this_cp, Klass* k, TRAPS) {
 if (k->is_instance_klass() || k->is_objArray_klass()) {
    InstanceKlass* holder = this_cp->pool_holder();
    Klass* elem = k->is_instance_klass() ? k : ObjArrayKlass::cast(k)->bottom_klass();

    // The element type could be a typeArray - we only need the access check if it is
    // an reference to another class
    if (elem->is_instance_klass()) {
      LinkResolver::check_klass_accessability(holder, elem, CHECK);
    }
  }
}


int ConstantPool::name_ref_index_at(int which_nt) {
  jint ref_index = name_and_type_at(which_nt);
  return extract_low_short_from_int(ref_index);
}


int ConstantPool::signature_ref_index_at(int which_nt) {
  jint ref_index = name_and_type_at(which_nt);
  return extract_high_short_from_int(ref_index);
}


Klass* ConstantPool::klass_ref_at(int which, TRAPS) {
  return klass_at(klass_ref_index_at(which), THREAD);
}

Symbol* ConstantPool::klass_name_at(int which) const {
  return symbol_at(klass_slot_at(which).name_index());
}

Symbol* ConstantPool::klass_ref_at_noresolve(int which) {
  jint ref_index = klass_ref_index_at(which);
  return klass_at_noresolve(ref_index);
}

Symbol* ConstantPool::uncached_klass_ref_at_noresolve(int which) {
  jint ref_index = uncached_klass_ref_index_at(which);
  return klass_at_noresolve(ref_index);
}

char* ConstantPool::string_at_noresolve(int which) {
  return unresolved_string_at(which)->as_C_string();
}

BasicType ConstantPool::basic_type_for_signature_at(int which) const {
  return FieldType::basic_type(symbol_at(which));
}


void ConstantPool::resolve_string_constants_impl(const constantPoolHandle& this_cp, TRAPS) {
  for (int index = 1; index < this_cp->length(); index++) { // Index 0 is unused
    if (this_cp->tag_at(index).is_string()) {
      this_cp->string_at(index, CHECK);
    }
  }
}

Symbol* ConstantPool::exception_message(const constantPoolHandle& this_cp, int which, constantTag tag, oop pending_exception) {
  // Dig out the detailed message to reuse if possible
  Symbol* message = java_lang_Throwable::detail_message(pending_exception);
  if (message != NULL) {
    return message;
  }

  // Return specific message for the tag
  switch (tag.value()) {
  case JVM_CONSTANT_UnresolvedClass:
    // return the class name in the error message
    message = this_cp->klass_name_at(which);
    break;
  case JVM_CONSTANT_MethodHandle:
    // return the method handle name in the error message
    message = this_cp->method_handle_name_ref_at(which);
    break;
  case JVM_CONSTANT_MethodType:
    // return the method type signature in the error message
    message = this_cp->method_type_signature_at(which);
    break;
  default:
    ShouldNotReachHere();
  }

  return message;
}

void ConstantPool::throw_resolution_error(const constantPoolHandle& this_cp, int which, TRAPS) {
  Symbol* message = NULL;
  Symbol* error = SystemDictionary::find_resolution_error(this_cp, which, &message);
  assert(error != NULL && message != NULL, "checking");
  CLEAR_PENDING_EXCEPTION;
  ResourceMark rm;
  THROW_MSG(error, message->as_C_string());
}

// If resolution for Class, MethodHandle or MethodType fails, save the exception
// in the resolution error table, so that the same exception is thrown again.
void ConstantPool::save_and_throw_exception(const constantPoolHandle& this_cp, int which,
                                            constantTag tag, TRAPS) {
  Symbol* error = PENDING_EXCEPTION->klass()->name();

  int error_tag = tag.error_value();

  if (!PENDING_EXCEPTION->
    is_a(SystemDictionary::LinkageError_klass())) {
    // Just throw the exception and don't prevent these classes from
    // being loaded due to virtual machine errors like StackOverflow
    // and OutOfMemoryError, etc, or if the thread was hit by stop()
    // Needs clarification to section 5.4.3 of the VM spec (see 6308271)
  } else if (this_cp->tag_at(which).value() != error_tag) {
    Symbol* message = exception_message(this_cp, which, tag, PENDING_EXCEPTION);
    SystemDictionary::add_resolution_error(this_cp, which, error, message);
    // CAS in the tag.  If a thread beat us to registering this error that's fine.
    // If another thread resolved the reference, this is a race condition. This
    // thread may have had a security manager or something temporary.
    // This doesn't deterministically get an error.   So why do we save this?
    // We save this because jvmti can add classes to the bootclass path after
    // this error, so it needs to get the same error if the error is first.
    jbyte old_tag = Atomic::cmpxchg((jbyte)error_tag,
                            (jbyte*)this_cp->tag_addr_at(which), (jbyte)tag.value());
    if (old_tag != error_tag && old_tag != tag.value()) {
      // MethodHandles and MethodType doesn't change to resolved version.
      assert(this_cp->tag_at(which).is_klass(), "Wrong tag value");
      // Forget the exception and use the resolved class.
      CLEAR_PENDING_EXCEPTION;
    }
  } else {
    // some other thread put this in error state
    throw_resolution_error(this_cp, which, CHECK);
  }
}

// Called to resolve constants in the constant pool and return an oop.
// Some constant pool entries cache their resolved oop. This is also
// called to create oops from constants to use in arguments for invokedynamic
oop ConstantPool::resolve_constant_at_impl(const constantPoolHandle& this_cp, int index, int cache_index, TRAPS) {
  oop result_oop = NULL;
  Handle throw_exception;

  if (cache_index == _possible_index_sentinel) {
    // It is possible that this constant is one which is cached in the objects.
    // We'll do a linear search.  This should be OK because this usage is rare.
    assert(index > 0, "valid index");
    cache_index = this_cp->cp_to_object_index(index);
  }
  assert(cache_index == _no_index_sentinel || cache_index >= 0, "");
  assert(index == _no_index_sentinel || index >= 0, "");

  if (cache_index >= 0) {
    result_oop = this_cp->resolved_references()->obj_at(cache_index);
    if (result_oop != NULL) {
      return result_oop;
      // That was easy...
    }
    index = this_cp->object_to_cp_index(cache_index);
  }

  jvalue prim_value;  // temp used only in a few cases below

  constantTag tag = this_cp->tag_at(index);

  switch (tag.value()) {

  case JVM_CONSTANT_UnresolvedClass:
  case JVM_CONSTANT_UnresolvedClassInError:
  case JVM_CONSTANT_Class:
    {
      assert(cache_index == _no_index_sentinel, "should not have been set");
      Klass* resolved = klass_at_impl(this_cp, index, true, CHECK_NULL);
      // ldc wants the java mirror.
      result_oop = resolved->java_mirror();
      break;
    }

  case JVM_CONSTANT_String:
    assert(cache_index != _no_index_sentinel, "should have been set");
    if (this_cp->is_pseudo_string_at(index)) {
      result_oop = this_cp->pseudo_string_at(index, cache_index);
      break;
    }
    result_oop = string_at_impl(this_cp, index, cache_index, CHECK_NULL);
    break;

  case JVM_CONSTANT_MethodHandleInError:
  case JVM_CONSTANT_MethodTypeInError:
    {
      throw_resolution_error(this_cp, index, CHECK_NULL);
      break;
    }

  case JVM_CONSTANT_MethodHandle:
    {
      int ref_kind                 = this_cp->method_handle_ref_kind_at(index);
      int callee_index             = this_cp->method_handle_klass_index_at(index);
      Symbol*  name =      this_cp->method_handle_name_ref_at(index);
      Symbol*  signature = this_cp->method_handle_signature_ref_at(index);
      constantTag m_tag  = this_cp->tag_at(this_cp->method_handle_index_at(index));
      { ResourceMark rm(THREAD);
        log_debug(class, resolve)("resolve JVM_CONSTANT_MethodHandle:%d [%d/%d/%d] %s.%s",
                              ref_kind, index, this_cp->method_handle_index_at(index),
                              callee_index, name->as_C_string(), signature->as_C_string());
      }

      Klass* callee = klass_at_impl(this_cp, callee_index, true, CHECK_NULL);

      // Check constant pool method consistency
      if ((callee->is_interface() && m_tag.is_method()) ||
          ((!callee->is_interface() && m_tag.is_interface_method()))) {
        ResourceMark rm(THREAD);
        char buf[400];
        jio_snprintf(buf, sizeof(buf),
          "Inconsistent constant pool data in classfile for class %s. "
          "Method %s%s at index %d is %s and should be %s",
          callee->name()->as_C_string(), name->as_C_string(), signature->as_C_string(), index,
          callee->is_interface() ? "CONSTANT_MethodRef" : "CONSTANT_InterfaceMethodRef",
          callee->is_interface() ? "CONSTANT_InterfaceMethodRef" : "CONSTANT_MethodRef");
        THROW_MSG_NULL(vmSymbols::java_lang_IncompatibleClassChangeError(), buf);
      }

      Klass* klass = this_cp->pool_holder();
      Handle value = SystemDictionary::link_method_handle_constant(klass, ref_kind,
                                                                   callee, name, signature,
                                                                   THREAD);
      result_oop = value();
      if (HAS_PENDING_EXCEPTION) {
        save_and_throw_exception(this_cp, index, tag, CHECK_NULL);
      }
      break;
    }

  case JVM_CONSTANT_MethodType:
    {
      Symbol*  signature = this_cp->method_type_signature_at(index);
      { ResourceMark rm(THREAD);
        log_debug(class, resolve)("resolve JVM_CONSTANT_MethodType [%d/%d] %s",
                              index, this_cp->method_type_index_at(index),
                              signature->as_C_string());
      }
      Klass* klass = this_cp->pool_holder();
      Handle value = SystemDictionary::find_method_handle_type(signature, klass, THREAD);
      result_oop = value();
      if (HAS_PENDING_EXCEPTION) {
        save_and_throw_exception(this_cp, index, tag, CHECK_NULL);
      }
      break;
    }

  case JVM_CONSTANT_Integer:
    assert(cache_index == _no_index_sentinel, "should not have been set");
    prim_value.i = this_cp->int_at(index);
    result_oop = java_lang_boxing_object::create(T_INT, &prim_value, CHECK_NULL);
    break;

  case JVM_CONSTANT_Float:
    assert(cache_index == _no_index_sentinel, "should not have been set");
    prim_value.f = this_cp->float_at(index);
    result_oop = java_lang_boxing_object::create(T_FLOAT, &prim_value, CHECK_NULL);
    break;

  case JVM_CONSTANT_Long:
    assert(cache_index == _no_index_sentinel, "should not have been set");
    prim_value.j = this_cp->long_at(index);
    result_oop = java_lang_boxing_object::create(T_LONG, &prim_value, CHECK_NULL);
    break;

  case JVM_CONSTANT_Double:
    assert(cache_index == _no_index_sentinel, "should not have been set");
    prim_value.d = this_cp->double_at(index);
    result_oop = java_lang_boxing_object::create(T_DOUBLE, &prim_value, CHECK_NULL);
    break;

  default:
    DEBUG_ONLY( tty->print_cr("*** %p: tag at CP[%d/%d] = %d",
                              this_cp(), index, cache_index, tag.value()));
    assert(false, "unexpected constant tag");
    break;
  }

  if (cache_index >= 0) {
    // Benign race condition:  resolved_references may already be filled in.
    // The important thing here is that all threads pick up the same result.
    // It doesn't matter which racing thread wins, as long as only one
    // result is used by all threads, and all future queries.
    oop old_result = this_cp->resolved_references()->atomic_compare_exchange_oop(cache_index, result_oop, NULL);
    if (old_result == NULL) {
      return result_oop;  // was installed
    } else {
      // Return the winning thread's result.  This can be different than
      // the result here for MethodHandles.
      return old_result;
    }
  } else {
    return result_oop;
  }
}

oop ConstantPool::uncached_string_at(int which, TRAPS) {
  Symbol* sym = unresolved_string_at(which);
  oop str = StringTable::intern(sym, CHECK_(NULL));
  assert(java_lang_String::is_instance(str), "must be string");
  return str;
}


oop ConstantPool::resolve_bootstrap_specifier_at_impl(const constantPoolHandle& this_cp, int index, TRAPS) {
  assert(this_cp->tag_at(index).is_invoke_dynamic(), "Corrupted constant pool");

  Handle bsm;
  int argc;
  {
    // JVM_CONSTANT_InvokeDynamic is an ordered pair of [bootm, name&type], plus optional arguments
    // The bootm, being a JVM_CONSTANT_MethodHandle, has its own cache entry.
    // It is accompanied by the optional arguments.
    int bsm_index = this_cp->invoke_dynamic_bootstrap_method_ref_index_at(index);
    oop bsm_oop = this_cp->resolve_possibly_cached_constant_at(bsm_index, CHECK_NULL);
    if (!java_lang_invoke_MethodHandle::is_instance(bsm_oop)) {
      THROW_MSG_NULL(vmSymbols::java_lang_LinkageError(), "BSM not an MethodHandle");
    }

    // Extract the optional static arguments.
    argc = this_cp->invoke_dynamic_argument_count_at(index);
    if (argc == 0)  return bsm_oop;

    bsm = Handle(THREAD, bsm_oop);
  }

  objArrayHandle info;
  {
    objArrayOop info_oop = oopFactory::new_objArray(SystemDictionary::Object_klass(), 1+argc, CHECK_NULL);
    info = objArrayHandle(THREAD, info_oop);
  }

  info->obj_at_put(0, bsm());
  for (int i = 0; i < argc; i++) {
    int arg_index = this_cp->invoke_dynamic_argument_index_at(index, i);
    oop arg_oop = this_cp->resolve_possibly_cached_constant_at(arg_index, CHECK_NULL);
    info->obj_at_put(1+i, arg_oop);
  }

  return info();
}

oop ConstantPool::string_at_impl(const constantPoolHandle& this_cp, int which, int obj_index, TRAPS) {
  // If the string has already been interned, this entry will be non-null
  oop str = this_cp->resolved_references()->obj_at(obj_index);
  if (str != NULL) return str;
  Symbol* sym = this_cp->unresolved_string_at(which);
  str = StringTable::intern(sym, CHECK_(NULL));
  this_cp->string_at_put(which, obj_index, str);
  assert(java_lang_String::is_instance(str), "must be string");
  return str;
}


bool ConstantPool::klass_name_at_matches(const InstanceKlass* k, int which) {
  // Names are interned, so we can compare Symbol*s directly
  Symbol* cp_name = klass_name_at(which);
  return (cp_name == k->name());
}


// Iterate over symbols and decrement ones which are Symbol*s
// This is done during GC.
// Only decrement the UTF8 symbols. Strings point to
// these symbols but didn't increment the reference count.
void ConstantPool::unreference_symbols() {
  for (int index = 1; index < length(); index++) { // Index 0 is unused
    constantTag tag = tag_at(index);
    if (tag.is_symbol()) {
      symbol_at(index)->decrement_refcount();
    }
  }
}


// Compare this constant pool's entry at index1 to the constant pool
// cp2's entry at index2.
bool ConstantPool::compare_entry_to(int index1, const constantPoolHandle& cp2,
       int index2, TRAPS) {

  // The error tags are equivalent to non-error tags when comparing
  jbyte t1 = tag_at(index1).non_error_value();
  jbyte t2 = cp2->tag_at(index2).non_error_value();

  if (t1 != t2) {
    // Not the same entry type so there is nothing else to check. Note
    // that this style of checking will consider resolved/unresolved
    // class pairs as different.
    // From the ConstantPool* API point of view, this is correct
    // behavior. See VM_RedefineClasses::merge_constant_pools() to see how this
    // plays out in the context of ConstantPool* merging.
    return false;
  }

  switch (t1) {
  case JVM_CONSTANT_Class:
  {
    Klass* k1 = klass_at(index1, CHECK_false);
    Klass* k2 = cp2->klass_at(index2, CHECK_false);
    if (k1 == k2) {
      return true;
    }
  } break;

  case JVM_CONSTANT_ClassIndex:
  {
    int recur1 = klass_index_at(index1);
    int recur2 = cp2->klass_index_at(index2);
    bool match = compare_entry_to(recur1, cp2, recur2, CHECK_false);
    if (match) {
      return true;
    }
  } break;

  case JVM_CONSTANT_Double:
  {
    jdouble d1 = double_at(index1);
    jdouble d2 = cp2->double_at(index2);
    if (d1 == d2) {
      return true;
    }
  } break;

  case JVM_CONSTANT_Fieldref:
  case JVM_CONSTANT_InterfaceMethodref:
  case JVM_CONSTANT_Methodref:
  {
    int recur1 = uncached_klass_ref_index_at(index1);
    int recur2 = cp2->uncached_klass_ref_index_at(index2);
    bool match = compare_entry_to(recur1, cp2, recur2, CHECK_false);
    if (match) {
      recur1 = uncached_name_and_type_ref_index_at(index1);
      recur2 = cp2->uncached_name_and_type_ref_index_at(index2);
      match = compare_entry_to(recur1, cp2, recur2, CHECK_false);
      if (match) {
        return true;
      }
    }
  } break;

  case JVM_CONSTANT_Float:
  {
    jfloat f1 = float_at(index1);
    jfloat f2 = cp2->float_at(index2);
    if (f1 == f2) {
      return true;
    }
  } break;

  case JVM_CONSTANT_Integer:
  {
    jint i1 = int_at(index1);
    jint i2 = cp2->int_at(index2);
    if (i1 == i2) {
      return true;
    }
  } break;

  case JVM_CONSTANT_Long:
  {
    jlong l1 = long_at(index1);
    jlong l2 = cp2->long_at(index2);
    if (l1 == l2) {
      return true;
    }
  } break;

  case JVM_CONSTANT_NameAndType:
  {
    int recur1 = name_ref_index_at(index1);
    int recur2 = cp2->name_ref_index_at(index2);
    bool match = compare_entry_to(recur1, cp2, recur2, CHECK_false);
    if (match) {
      recur1 = signature_ref_index_at(index1);
      recur2 = cp2->signature_ref_index_at(index2);
      match = compare_entry_to(recur1, cp2, recur2, CHECK_false);
      if (match) {
        return true;
      }
    }
  } break;

  case JVM_CONSTANT_StringIndex:
  {
    int recur1 = string_index_at(index1);
    int recur2 = cp2->string_index_at(index2);
    bool match = compare_entry_to(recur1, cp2, recur2, CHECK_false);
    if (match) {
      return true;
    }
  } break;

  case JVM_CONSTANT_UnresolvedClass:
  {
    Symbol* k1 = klass_name_at(index1);
    Symbol* k2 = cp2->klass_name_at(index2);
    if (k1 == k2) {
      return true;
    }
  } break;

  case JVM_CONSTANT_MethodType:
  {
    int k1 = method_type_index_at(index1);
    int k2 = cp2->method_type_index_at(index2);
    bool match = compare_entry_to(k1, cp2, k2, CHECK_false);
    if (match) {
      return true;
    }
  } break;

  case JVM_CONSTANT_MethodHandle:
  {
    int k1 = method_handle_ref_kind_at(index1);
    int k2 = cp2->method_handle_ref_kind_at(index2);
    if (k1 == k2) {
      int i1 = method_handle_index_at(index1);
      int i2 = cp2->method_handle_index_at(index2);
      bool match = compare_entry_to(i1, cp2, i2, CHECK_false);
      if (match) {
        return true;
      }
    }
  } break;

  case JVM_CONSTANT_InvokeDynamic:
  {
    int k1 = invoke_dynamic_name_and_type_ref_index_at(index1);
    int k2 = cp2->invoke_dynamic_name_and_type_ref_index_at(index2);
    int i1 = invoke_dynamic_bootstrap_specifier_index(index1);
    int i2 = cp2->invoke_dynamic_bootstrap_specifier_index(index2);
    // separate statements and variables because CHECK_false is used
    bool match_entry = compare_entry_to(k1, cp2, k2, CHECK_false);
    bool match_operand = compare_operand_to(i1, cp2, i2, CHECK_false);
    return (match_entry && match_operand);
  } break;

  case JVM_CONSTANT_String:
  {
    Symbol* s1 = unresolved_string_at(index1);
    Symbol* s2 = cp2->unresolved_string_at(index2);
    if (s1 == s2) {
      return true;
    }
  } break;

  case JVM_CONSTANT_Utf8:
  {
    Symbol* s1 = symbol_at(index1);
    Symbol* s2 = cp2->symbol_at(index2);
    if (s1 == s2) {
      return true;
    }
  } break;

  // Invalid is used as the tag for the second constant pool entry
  // occupied by JVM_CONSTANT_Double or JVM_CONSTANT_Long. It should
  // not be seen by itself.
  case JVM_CONSTANT_Invalid: // fall through

  default:
    ShouldNotReachHere();
    break;
  }

  return false;
} // end compare_entry_to()


// Resize the operands array with delta_len and delta_size.
// Used in RedefineClasses for CP merge.
void ConstantPool::resize_operands(int delta_len, int delta_size, TRAPS) {
  int old_len  = operand_array_length(operands());
  int new_len  = old_len + delta_len;
  int min_len  = (delta_len > 0) ? old_len : new_len;

  int old_size = operands()->length();
  int new_size = old_size + delta_size;
  int min_size = (delta_size > 0) ? old_size : new_size;

  ClassLoaderData* loader_data = pool_holder()->class_loader_data();
  Array<u2>* new_ops = MetadataFactory::new_array<u2>(loader_data, new_size, CHECK);

  // Set index in the resized array for existing elements only
  for (int idx = 0; idx < min_len; idx++) {
    int offset = operand_offset_at(idx);                       // offset in original array
    operand_offset_at_put(new_ops, idx, offset + 2*delta_len); // offset in resized array
  }
  // Copy the bootstrap specifiers only
  Copy::conjoint_memory_atomic(operands()->adr_at(2*old_len),
                               new_ops->adr_at(2*new_len),
                               (min_size - 2*min_len) * sizeof(u2));
  // Explicitly deallocate old operands array.
  // Note, it is not needed for 7u backport.
  if ( operands() != NULL) { // the safety check
    MetadataFactory::free_array<u2>(loader_data, operands());
  }
  set_operands(new_ops);
} // end resize_operands()


// Extend the operands array with the length and size of the ext_cp operands.
// Used in RedefineClasses for CP merge.
void ConstantPool::extend_operands(const constantPoolHandle& ext_cp, TRAPS) {
  int delta_len = operand_array_length(ext_cp->operands());
  if (delta_len == 0) {
    return; // nothing to do
  }
  int delta_size = ext_cp->operands()->length();

  assert(delta_len  > 0 && delta_size > 0, "extended operands array must be bigger");

  if (operand_array_length(operands()) == 0) {
    ClassLoaderData* loader_data = pool_holder()->class_loader_data();
    Array<u2>* new_ops = MetadataFactory::new_array<u2>(loader_data, delta_size, CHECK);
    // The first element index defines the offset of second part
    operand_offset_at_put(new_ops, 0, 2*delta_len); // offset in new array
    set_operands(new_ops);
  } else {
    resize_operands(delta_len, delta_size, CHECK);
  }

} // end extend_operands()


// Shrink the operands array to a smaller array with new_len length.
// Used in RedefineClasses for CP merge.
void ConstantPool::shrink_operands(int new_len, TRAPS) {
  int old_len = operand_array_length(operands());
  if (new_len == old_len) {
    return; // nothing to do
  }
  assert(new_len < old_len, "shrunken operands array must be smaller");

  int free_base  = operand_next_offset_at(new_len - 1);
  int delta_len  = new_len - old_len;
  int delta_size = 2*delta_len + free_base - operands()->length();

  resize_operands(delta_len, delta_size, CHECK);

} // end shrink_operands()


void ConstantPool::copy_operands(const constantPoolHandle& from_cp,
                                 const constantPoolHandle& to_cp,
                                 TRAPS) {

  int from_oplen = operand_array_length(from_cp->operands());
  int old_oplen  = operand_array_length(to_cp->operands());
  if (from_oplen != 0) {
    ClassLoaderData* loader_data = to_cp->pool_holder()->class_loader_data();
    // append my operands to the target's operands array
    if (old_oplen == 0) {
      // Can't just reuse from_cp's operand list because of deallocation issues
      int len = from_cp->operands()->length();
      Array<u2>* new_ops = MetadataFactory::new_array<u2>(loader_data, len, CHECK);
      Copy::conjoint_memory_atomic(
          from_cp->operands()->adr_at(0), new_ops->adr_at(0), len * sizeof(u2));
      to_cp->set_operands(new_ops);
    } else {
      int old_len  = to_cp->operands()->length();
      int from_len = from_cp->operands()->length();
      int old_off  = old_oplen * sizeof(u2);
      int from_off = from_oplen * sizeof(u2);
      // Use the metaspace for the destination constant pool
      Array<u2>* new_operands = MetadataFactory::new_array<u2>(loader_data, old_len + from_len, CHECK);
      int fillp = 0, len = 0;
      // first part of dest
      Copy::conjoint_memory_atomic(to_cp->operands()->adr_at(0),
                                   new_operands->adr_at(fillp),
                                   (len = old_off) * sizeof(u2));
      fillp += len;
      // first part of src
      Copy::conjoint_memory_atomic(from_cp->operands()->adr_at(0),
                                   new_operands->adr_at(fillp),
                                   (len = from_off) * sizeof(u2));
      fillp += len;
      // second part of dest
      Copy::conjoint_memory_atomic(to_cp->operands()->adr_at(old_off),
                                   new_operands->adr_at(fillp),
                                   (len = old_len - old_off) * sizeof(u2));
      fillp += len;
      // second part of src
      Copy::conjoint_memory_atomic(from_cp->operands()->adr_at(from_off),
                                   new_operands->adr_at(fillp),
                                   (len = from_len - from_off) * sizeof(u2));
      fillp += len;
      assert(fillp == new_operands->length(), "");

      // Adjust indexes in the first part of the copied operands array.
      for (int j = 0; j < from_oplen; j++) {
        int offset = operand_offset_at(new_operands, old_oplen + j);
        assert(offset == operand_offset_at(from_cp->operands(), j), "correct copy");
        offset += old_len;  // every new tuple is preceded by old_len extra u2's
        operand_offset_at_put(new_operands, old_oplen + j, offset);
      }

      // replace target operands array with combined array
      to_cp->set_operands(new_operands);
    }
  }
} // end copy_operands()


// Copy this constant pool's entries at start_i to end_i (inclusive)
// to the constant pool to_cp's entries starting at to_i. A total of
// (end_i - start_i) + 1 entries are copied.
void ConstantPool::copy_cp_to_impl(const constantPoolHandle& from_cp, int start_i, int end_i,
       const constantPoolHandle& to_cp, int to_i, TRAPS) {


  int dest_i = to_i;  // leave original alone for debug purposes

  for (int src_i = start_i; src_i <= end_i; /* see loop bottom */ ) {
    copy_entry_to(from_cp, src_i, to_cp, dest_i, CHECK);

    switch (from_cp->tag_at(src_i).value()) {
    case JVM_CONSTANT_Double:
    case JVM_CONSTANT_Long:
      // double and long take two constant pool entries
      src_i += 2;
      dest_i += 2;
      break;

    default:
      // all others take one constant pool entry
      src_i++;
      dest_i++;
      break;
    }
  }
  copy_operands(from_cp, to_cp, CHECK);

} // end copy_cp_to_impl()


// Copy this constant pool's entry at from_i to the constant pool
// to_cp's entry at to_i.
void ConstantPool::copy_entry_to(const constantPoolHandle& from_cp, int from_i,
                                        const constantPoolHandle& to_cp, int to_i,
                                        TRAPS) {

  int tag = from_cp->tag_at(from_i).value();
  switch (tag) {
  case JVM_CONSTANT_ClassIndex:
  {
    jint ki = from_cp->klass_index_at(from_i);
    to_cp->klass_index_at_put(to_i, ki);
  } break;

  case JVM_CONSTANT_Double:
  {
    jdouble d = from_cp->double_at(from_i);
    to_cp->double_at_put(to_i, d);
    // double takes two constant pool entries so init second entry's tag
    to_cp->tag_at_put(to_i + 1, JVM_CONSTANT_Invalid);
  } break;

  case JVM_CONSTANT_Fieldref:
  {
    int class_index = from_cp->uncached_klass_ref_index_at(from_i);
    int name_and_type_index = from_cp->uncached_name_and_type_ref_index_at(from_i);
    to_cp->field_at_put(to_i, class_index, name_and_type_index);
  } break;

  case JVM_CONSTANT_Float:
  {
    jfloat f = from_cp->float_at(from_i);
    to_cp->float_at_put(to_i, f);
  } break;

  case JVM_CONSTANT_Integer:
  {
    jint i = from_cp->int_at(from_i);
    to_cp->int_at_put(to_i, i);
  } break;

  case JVM_CONSTANT_InterfaceMethodref:
  {
    int class_index = from_cp->uncached_klass_ref_index_at(from_i);
    int name_and_type_index = from_cp->uncached_name_and_type_ref_index_at(from_i);
    to_cp->interface_method_at_put(to_i, class_index, name_and_type_index);
  } break;

  case JVM_CONSTANT_Long:
  {
    jlong l = from_cp->long_at(from_i);
    to_cp->long_at_put(to_i, l);
    // long takes two constant pool entries so init second entry's tag
    to_cp->tag_at_put(to_i + 1, JVM_CONSTANT_Invalid);
  } break;

  case JVM_CONSTANT_Methodref:
  {
    int class_index = from_cp->uncached_klass_ref_index_at(from_i);
    int name_and_type_index = from_cp->uncached_name_and_type_ref_index_at(from_i);
    to_cp->method_at_put(to_i, class_index, name_and_type_index);
  } break;

  case JVM_CONSTANT_NameAndType:
  {
    int name_ref_index = from_cp->name_ref_index_at(from_i);
    int signature_ref_index = from_cp->signature_ref_index_at(from_i);
    to_cp->name_and_type_at_put(to_i, name_ref_index, signature_ref_index);
  } break;

  case JVM_CONSTANT_StringIndex:
  {
    jint si = from_cp->string_index_at(from_i);
    to_cp->string_index_at_put(to_i, si);
  } break;

  case JVM_CONSTANT_Class:
  case JVM_CONSTANT_UnresolvedClass:
  case JVM_CONSTANT_UnresolvedClassInError:
  {
    // Revert to JVM_CONSTANT_ClassIndex
    int name_index = from_cp->klass_slot_at(from_i).name_index();
    assert(from_cp->tag_at(name_index).is_symbol(), "sanity");
    to_cp->klass_index_at_put(to_i, name_index);
  } break;

  case JVM_CONSTANT_String:
  {
    Symbol* s = from_cp->unresolved_string_at(from_i);
    to_cp->unresolved_string_at_put(to_i, s);
  } break;

  case JVM_CONSTANT_Utf8:
  {
    Symbol* s = from_cp->symbol_at(from_i);
    // Need to increase refcount, the old one will be thrown away and deferenced
    s->increment_refcount();
    to_cp->symbol_at_put(to_i, s);
  } break;

  case JVM_CONSTANT_MethodType:
  case JVM_CONSTANT_MethodTypeInError:
  {
    jint k = from_cp->method_type_index_at(from_i);
    to_cp->method_type_index_at_put(to_i, k);
  } break;

  case JVM_CONSTANT_MethodHandle:
  case JVM_CONSTANT_MethodHandleInError:
  {
    int k1 = from_cp->method_handle_ref_kind_at(from_i);
    int k2 = from_cp->method_handle_index_at(from_i);
    to_cp->method_handle_index_at_put(to_i, k1, k2);
  } break;

  case JVM_CONSTANT_InvokeDynamic:
  {
    int k1 = from_cp->invoke_dynamic_bootstrap_specifier_index(from_i);
    int k2 = from_cp->invoke_dynamic_name_and_type_ref_index_at(from_i);
    k1 += operand_array_length(to_cp->operands());  // to_cp might already have operands
    to_cp->invoke_dynamic_at_put(to_i, k1, k2);
  } break;

  // Invalid is used as the tag for the second constant pool entry
  // occupied by JVM_CONSTANT_Double or JVM_CONSTANT_Long. It should
  // not be seen by itself.
  case JVM_CONSTANT_Invalid: // fall through

  default:
  {
    ShouldNotReachHere();
  } break;
  }
} // end copy_entry_to()

// Search constant pool search_cp for an entry that matches this
// constant pool's entry at pattern_i. Returns the index of a
// matching entry or zero (0) if there is no matching entry.
int ConstantPool::find_matching_entry(int pattern_i,
      const constantPoolHandle& search_cp, TRAPS) {

  // index zero (0) is not used
  for (int i = 1; i < search_cp->length(); i++) {
    bool found = compare_entry_to(pattern_i, search_cp, i, CHECK_0);
    if (found) {
      return i;
    }
  }

  return 0;  // entry not found; return unused index zero (0)
} // end find_matching_entry()


// Compare this constant pool's bootstrap specifier at idx1 to the constant pool
// cp2's bootstrap specifier at idx2.
bool ConstantPool::compare_operand_to(int idx1, const constantPoolHandle& cp2, int idx2, TRAPS) {
  int k1 = operand_bootstrap_method_ref_index_at(idx1);
  int k2 = cp2->operand_bootstrap_method_ref_index_at(idx2);
  bool match = compare_entry_to(k1, cp2, k2, CHECK_false);

  if (!match) {
    return false;
  }
  int argc = operand_argument_count_at(idx1);
  if (argc == cp2->operand_argument_count_at(idx2)) {
    for (int j = 0; j < argc; j++) {
      k1 = operand_argument_index_at(idx1, j);
      k2 = cp2->operand_argument_index_at(idx2, j);
      match = compare_entry_to(k1, cp2, k2, CHECK_false);
      if (!match) {
        return false;
      }
    }
    return true;           // got through loop; all elements equal
  }
  return false;
} // end compare_operand_to()

// Search constant pool search_cp for a bootstrap specifier that matches
// this constant pool's bootstrap specifier at pattern_i index.
// Return the index of a matching bootstrap specifier or (-1) if there is no match.
int ConstantPool::find_matching_operand(int pattern_i,
                    const constantPoolHandle& search_cp, int search_len, TRAPS) {
  for (int i = 0; i < search_len; i++) {
    bool found = compare_operand_to(pattern_i, search_cp, i, CHECK_(-1));
    if (found) {
      return i;
    }
  }
  return -1;  // bootstrap specifier not found; return unused index (-1)
} // end find_matching_operand()


#ifndef PRODUCT

const char* ConstantPool::printable_name_at(int which) {

  constantTag tag = tag_at(which);

  if (tag.is_string()) {
    return string_at_noresolve(which);
  } else if (tag.is_klass() || tag.is_unresolved_klass()) {
    return klass_name_at(which)->as_C_string();
  } else if (tag.is_symbol()) {
    return symbol_at(which)->as_C_string();
  }
  return "";
}

#endif // PRODUCT


// JVMTI GetConstantPool support

// For debugging of constant pool
const bool debug_cpool = false;

#define DBG(code) do { if (debug_cpool) { (code); } } while(0)

static void print_cpool_bytes(jint cnt, u1 *bytes) {
  const char* WARN_MSG = "Must not be such entry!";
  jint size = 0;
  u2   idx1, idx2;

  for (jint idx = 1; idx < cnt; idx++) {
    jint ent_size = 0;
    u1   tag  = *bytes++;
    size++;                       // count tag

    printf("const #%03d, tag: %02d ", idx, tag);
    switch(tag) {
      case JVM_CONSTANT_Invalid: {
        printf("Invalid");
        break;
      }
      case JVM_CONSTANT_Unicode: {
        printf("Unicode      %s", WARN_MSG);
        break;
      }
      case JVM_CONSTANT_Utf8: {
        u2 len = Bytes::get_Java_u2(bytes);
        char str[128];
        if (len > 127) {
           len = 127;
        }
        strncpy(str, (char *) (bytes+2), len);
        str[len] = '\0';
        printf("Utf8          \"%s\"", str);
        ent_size = 2 + len;
        break;
      }
      case JVM_CONSTANT_Integer: {
        u4 val = Bytes::get_Java_u4(bytes);
        printf("int          %d", *(int *) &val);
        ent_size = 4;
        break;
      }
      case JVM_CONSTANT_Float: {
        u4 val = Bytes::get_Java_u4(bytes);
        printf("float        %5.3ff", *(float *) &val);
        ent_size = 4;
        break;
      }
      case JVM_CONSTANT_Long: {
        u8 val = Bytes::get_Java_u8(bytes);
        printf("long         " INT64_FORMAT, (int64_t) *(jlong *) &val);
        ent_size = 8;
        idx++; // Long takes two cpool slots
        break;
      }
      case JVM_CONSTANT_Double: {
        u8 val = Bytes::get_Java_u8(bytes);
        printf("double       %5.3fd", *(jdouble *)&val);
        ent_size = 8;
        idx++; // Double takes two cpool slots
        break;
      }
      case JVM_CONSTANT_Class: {
        idx1 = Bytes::get_Java_u2(bytes);
        printf("class        #%03d", idx1);
        ent_size = 2;
        break;
      }
      case JVM_CONSTANT_String: {
        idx1 = Bytes::get_Java_u2(bytes);
        printf("String       #%03d", idx1);
        ent_size = 2;
        break;
      }
      case JVM_CONSTANT_Fieldref: {
        idx1 = Bytes::get_Java_u2(bytes);
        idx2 = Bytes::get_Java_u2(bytes+2);
        printf("Field        #%03d, #%03d", (int) idx1, (int) idx2);
        ent_size = 4;
        break;
      }
      case JVM_CONSTANT_Methodref: {
        idx1 = Bytes::get_Java_u2(bytes);
        idx2 = Bytes::get_Java_u2(bytes+2);
        printf("Method       #%03d, #%03d", idx1, idx2);
        ent_size = 4;
        break;
      }
      case JVM_CONSTANT_InterfaceMethodref: {
        idx1 = Bytes::get_Java_u2(bytes);
        idx2 = Bytes::get_Java_u2(bytes+2);
        printf("InterfMethod #%03d, #%03d", idx1, idx2);
        ent_size = 4;
        break;
      }
      case JVM_CONSTANT_NameAndType: {
        idx1 = Bytes::get_Java_u2(bytes);
        idx2 = Bytes::get_Java_u2(bytes+2);
        printf("NameAndType  #%03d, #%03d", idx1, idx2);
        ent_size = 4;
        break;
      }
      case JVM_CONSTANT_ClassIndex: {
        printf("ClassIndex  %s", WARN_MSG);
        break;
      }
      case JVM_CONSTANT_UnresolvedClass: {
        printf("UnresolvedClass: %s", WARN_MSG);
        break;
      }
      case JVM_CONSTANT_UnresolvedClassInError: {
        printf("UnresolvedClassInErr: %s", WARN_MSG);
        break;
      }
      case JVM_CONSTANT_StringIndex: {
        printf("StringIndex: %s", WARN_MSG);
        break;
      }
    }
    printf(";\n");
    bytes += ent_size;
    size  += ent_size;
  }
  printf("Cpool size: %d\n", size);
  fflush(0);
  return;
} /* end print_cpool_bytes */


// Returns size of constant pool entry.
jint ConstantPool::cpool_entry_size(jint idx) {
  switch(tag_at(idx).value()) {
    case JVM_CONSTANT_Invalid:
    case JVM_CONSTANT_Unicode:
      return 1;

    case JVM_CONSTANT_Utf8:
      return 3 + symbol_at(idx)->utf8_length();

    case JVM_CONSTANT_Class:
    case JVM_CONSTANT_String:
    case JVM_CONSTANT_ClassIndex:
    case JVM_CONSTANT_UnresolvedClass:
    case JVM_CONSTANT_UnresolvedClassInError:
    case JVM_CONSTANT_StringIndex:
    case JVM_CONSTANT_MethodType:
    case JVM_CONSTANT_MethodTypeInError:
      return 3;

    case JVM_CONSTANT_MethodHandle:
    case JVM_CONSTANT_MethodHandleInError:
      return 4; //tag, ref_kind, ref_index

    case JVM_CONSTANT_Integer:
    case JVM_CONSTANT_Float:
    case JVM_CONSTANT_Fieldref:
    case JVM_CONSTANT_Methodref:
    case JVM_CONSTANT_InterfaceMethodref:
    case JVM_CONSTANT_NameAndType:
      return 5;

    case JVM_CONSTANT_InvokeDynamic:
      // u1 tag, u2 bsm, u2 nt
      return 5;

    case JVM_CONSTANT_Long:
    case JVM_CONSTANT_Double:
      return 9;
  }
  assert(false, "cpool_entry_size: Invalid constant pool entry tag");
  return 1;
} /* end cpool_entry_size */


// SymbolHashMap is used to find a constant pool index from a string.
// This function fills in SymbolHashMaps, one for utf8s and one for
// class names, returns size of the cpool raw bytes.
jint ConstantPool::hash_entries_to(SymbolHashMap *symmap,
                                          SymbolHashMap *classmap) {
  jint size = 0;

  for (u2 idx = 1; idx < length(); idx++) {
    u2 tag = tag_at(idx).value();
    size += cpool_entry_size(idx);

    switch(tag) {
      case JVM_CONSTANT_Utf8: {
        Symbol* sym = symbol_at(idx);
        symmap->add_entry(sym, idx);
        DBG(printf("adding symbol entry %s = %d\n", sym->as_utf8(), idx));
        break;
      }
      case JVM_CONSTANT_Class:
      case JVM_CONSTANT_UnresolvedClass:
      case JVM_CONSTANT_UnresolvedClassInError: {
        Symbol* sym = klass_name_at(idx);
        classmap->add_entry(sym, idx);
        DBG(printf("adding class entry %s = %d\n", sym->as_utf8(), idx));
        break;
      }
      case JVM_CONSTANT_Long:
      case JVM_CONSTANT_Double: {
        idx++; // Both Long and Double take two cpool slots
        break;
      }
    }
  }
  return size;
} /* end hash_utf8_entries_to */


// Copy cpool bytes.
// Returns:
//    0, in case of OutOfMemoryError
//   -1, in case of internal error
//  > 0, count of the raw cpool bytes that have been copied
int ConstantPool::copy_cpool_bytes(int cpool_size,
                                          SymbolHashMap* tbl,
                                          unsigned char *bytes) {
  u2   idx1, idx2;
  jint size  = 0;
  jint cnt   = length();
  unsigned char *start_bytes = bytes;

  for (jint idx = 1; idx < cnt; idx++) {
    u1   tag      = tag_at(idx).value();
    jint ent_size = cpool_entry_size(idx);

    assert(size + ent_size <= cpool_size, "Size mismatch");

    *bytes = tag;
    DBG(printf("#%03hd tag=%03hd, ", (short)idx, (short)tag));
    switch(tag) {
      case JVM_CONSTANT_Invalid: {
        DBG(printf("JVM_CONSTANT_Invalid"));
        break;
      }
      case JVM_CONSTANT_Unicode: {
        assert(false, "Wrong constant pool tag: JVM_CONSTANT_Unicode");
        DBG(printf("JVM_CONSTANT_Unicode"));
        break;
      }
      case JVM_CONSTANT_Utf8: {
        Symbol* sym = symbol_at(idx);
        char*     str = sym->as_utf8();
        // Warning! It's crashing on x86 with len = sym->utf8_length()
        int       len = (int) strlen(str);
        Bytes::put_Java_u2((address) (bytes+1), (u2) len);
        for (int i = 0; i < len; i++) {
            bytes[3+i] = (u1) str[i];
        }
        DBG(printf("JVM_CONSTANT_Utf8: %s ", str));
        break;
      }
      case JVM_CONSTANT_Integer: {
        jint val = int_at(idx);
        Bytes::put_Java_u4((address) (bytes+1), *(u4*)&val);
        break;
      }
      case JVM_CONSTANT_Float: {
        jfloat val = float_at(idx);
        Bytes::put_Java_u4((address) (bytes+1), *(u4*)&val);
        break;
      }
      case JVM_CONSTANT_Long: {
        jlong val = long_at(idx);
        Bytes::put_Java_u8((address) (bytes+1), *(u8*)&val);
        idx++;             // Long takes two cpool slots
        break;
      }
      case JVM_CONSTANT_Double: {
        jdouble val = double_at(idx);
        Bytes::put_Java_u8((address) (bytes+1), *(u8*)&val);
        idx++;             // Double takes two cpool slots
        break;
      }
      case JVM_CONSTANT_Class:
      case JVM_CONSTANT_UnresolvedClass:
      case JVM_CONSTANT_UnresolvedClassInError: {
        *bytes = JVM_CONSTANT_Class;
        Symbol* sym = klass_name_at(idx);
        idx1 = tbl->symbol_to_value(sym);
        assert(idx1 != 0, "Have not found a hashtable entry");
        Bytes::put_Java_u2((address) (bytes+1), idx1);
        DBG(printf("JVM_CONSTANT_Class: idx=#%03hd, %s", idx1, sym->as_utf8()));
        break;
      }
      case JVM_CONSTANT_String: {
        *bytes = JVM_CONSTANT_String;
        Symbol* sym = unresolved_string_at(idx);
        idx1 = tbl->symbol_to_value(sym);
        assert(idx1 != 0, "Have not found a hashtable entry");
        Bytes::put_Java_u2((address) (bytes+1), idx1);
        DBG(printf("JVM_CONSTANT_String: idx=#%03hd, %s", idx1, sym->as_utf8()));
        break;
      }
      case JVM_CONSTANT_Fieldref:
      case JVM_CONSTANT_Methodref:
      case JVM_CONSTANT_InterfaceMethodref: {
        idx1 = uncached_klass_ref_index_at(idx);
        idx2 = uncached_name_and_type_ref_index_at(idx);
        Bytes::put_Java_u2((address) (bytes+1), idx1);
        Bytes::put_Java_u2((address) (bytes+3), idx2);
        DBG(printf("JVM_CONSTANT_Methodref: %hd %hd", idx1, idx2));
        break;
      }
      case JVM_CONSTANT_NameAndType: {
        idx1 = name_ref_index_at(idx);
        idx2 = signature_ref_index_at(idx);
        Bytes::put_Java_u2((address) (bytes+1), idx1);
        Bytes::put_Java_u2((address) (bytes+3), idx2);
        DBG(printf("JVM_CONSTANT_NameAndType: %hd %hd", idx1, idx2));
        break;
      }
      case JVM_CONSTANT_ClassIndex: {
        *bytes = JVM_CONSTANT_Class;
        idx1 = klass_index_at(idx);
        Bytes::put_Java_u2((address) (bytes+1), idx1);
        DBG(printf("JVM_CONSTANT_ClassIndex: %hd", idx1));
        break;
      }
      case JVM_CONSTANT_StringIndex: {
        *bytes = JVM_CONSTANT_String;
        idx1 = string_index_at(idx);
        Bytes::put_Java_u2((address) (bytes+1), idx1);
        DBG(printf("JVM_CONSTANT_StringIndex: %hd", idx1));
        break;
      }
      case JVM_CONSTANT_MethodHandle:
      case JVM_CONSTANT_MethodHandleInError: {
        *bytes = JVM_CONSTANT_MethodHandle;
        int kind = method_handle_ref_kind_at(idx);
        idx1 = method_handle_index_at(idx);
        *(bytes+1) = (unsigned char) kind;
        Bytes::put_Java_u2((address) (bytes+2), idx1);
        DBG(printf("JVM_CONSTANT_MethodHandle: %d %hd", kind, idx1));
        break;
      }
      case JVM_CONSTANT_MethodType:
      case JVM_CONSTANT_MethodTypeInError: {
        *bytes = JVM_CONSTANT_MethodType;
        idx1 = method_type_index_at(idx);
        Bytes::put_Java_u2((address) (bytes+1), idx1);
        DBG(printf("JVM_CONSTANT_MethodType: %hd", idx1));
        break;
      }
      case JVM_CONSTANT_InvokeDynamic: {
        *bytes = tag;
        idx1 = extract_low_short_from_int(*int_at_addr(idx));
        idx2 = extract_high_short_from_int(*int_at_addr(idx));
        assert(idx2 == invoke_dynamic_name_and_type_ref_index_at(idx), "correct half of u4");
        Bytes::put_Java_u2((address) (bytes+1), idx1);
        Bytes::put_Java_u2((address) (bytes+3), idx2);
        DBG(printf("JVM_CONSTANT_InvokeDynamic: %hd %hd", idx1, idx2));
        break;
      }
    }
    DBG(printf("\n"));
    bytes += ent_size;
    size  += ent_size;
  }
  assert(size == cpool_size, "Size mismatch");

  // Keep temorarily for debugging until it's stable.
  DBG(print_cpool_bytes(cnt, start_bytes));
  return (int)(bytes - start_bytes);
} /* end copy_cpool_bytes */

#undef DBG


void ConstantPool::set_on_stack(const bool value) {
  if (value) {
    // Only record if it's not already set.
    if (!on_stack()) {
      assert(!is_shared(), "should always be set for shared constant pools");
      _flags |= _on_stack;
      MetadataOnStackMark::record(this);
    }
  } else {
    // Clearing is done single-threadedly.
    if (!is_shared()) {
      _flags &= ~_on_stack;
    }
  }
}

// JSR 292 support for patching constant pool oops after the class is linked and
// the oop array for resolved references are created.
// We can't do this during classfile parsing, which is how the other indexes are
// patched.  The other patches are applied early for some error checking
// so only defer the pseudo_strings.
void ConstantPool::patch_resolved_references(GrowableArray<Handle>* cp_patches) {
  for (int index = 1; index < cp_patches->length(); index++) { // Index 0 is unused
    Handle patch = cp_patches->at(index);
    if (patch.not_null()) {
      assert (tag_at(index).is_string(), "should only be string left");
      // Patching a string means pre-resolving it.
      // The spelling in the constant pool is ignored.
      // The constant reference may be any object whatever.
      // If it is not a real interned string, the constant is referred
      // to as a "pseudo-string", and must be presented to the CP
      // explicitly, because it may require scavenging.
      int obj_index = cp_to_object_index(index);
      pseudo_string_at_put(index, obj_index, patch());
     DEBUG_ONLY(cp_patches->at_put(index, Handle());)
    }
  }
#ifdef ASSERT
  // Ensure that all the patches have been used.
  for (int index = 0; index < cp_patches->length(); index++) {
    assert(cp_patches->at(index).is_null(),
           "Unused constant pool patch at %d in class file %s",
           index,
           pool_holder()->external_name());
  }
#endif // ASSERT
}

#ifndef PRODUCT

// CompileTheWorld support. Preload all classes loaded references in the passed in constantpool
void ConstantPool::preload_and_initialize_all_classes(ConstantPool* obj, TRAPS) {
  guarantee(obj->is_constantPool(), "object must be constant pool");
  constantPoolHandle cp(THREAD, (ConstantPool*)obj);
  guarantee(cp->pool_holder() != NULL, "must be fully loaded");

  for (int i = 0; i< cp->length();  i++) {
    if (cp->tag_at(i).is_unresolved_klass()) {
      // This will force loading of the class
      Klass* klass = cp->klass_at(i, CHECK);
      if (klass->is_instance_klass()) {
        // Force initialization of class
        InstanceKlass::cast(klass)->initialize(CHECK);
      }
    }
  }
}

#endif


// Printing

void ConstantPool::print_on(outputStream* st) const {
  assert(is_constantPool(), "must be constantPool");
  st->print_cr("%s", internal_name());
  if (flags() != 0) {
    st->print(" - flags: 0x%x", flags());
    if (has_preresolution()) st->print(" has_preresolution");
    if (on_stack()) st->print(" on_stack");
    st->cr();
  }
  if (pool_holder() != NULL) {
    st->print_cr(" - holder: " INTPTR_FORMAT, p2i(pool_holder()));
  }
  st->print_cr(" - cache: " INTPTR_FORMAT, p2i(cache()));
  st->print_cr(" - resolved_references: " INTPTR_FORMAT, p2i(resolved_references()));
  st->print_cr(" - reference_map: " INTPTR_FORMAT, p2i(reference_map()));
  st->print_cr(" - resolved_klasses: " INTPTR_FORMAT, p2i(resolved_klasses()));

  for (int index = 1; index < length(); index++) {      // Index 0 is unused
    ((ConstantPool*)this)->print_entry_on(index, st);
    switch (tag_at(index).value()) {
      case JVM_CONSTANT_Long :
      case JVM_CONSTANT_Double :
        index++;   // Skip entry following eigth-byte constant
    }

  }
  st->cr();
}

// Print one constant pool entry
void ConstantPool::print_entry_on(const int index, outputStream* st) {
  EXCEPTION_MARK;
  st->print(" - %3d : ", index);
  tag_at(index).print_on(st);
  st->print(" : ");
  switch (tag_at(index).value()) {
    case JVM_CONSTANT_Class :
      { Klass* k = klass_at(index, CATCH);
        guarantee(k != NULL, "need klass");
        k->print_value_on(st);
        st->print(" {" PTR_FORMAT "}", p2i(k));
      }
      break;
    case JVM_CONSTANT_Fieldref :
    case JVM_CONSTANT_Methodref :
    case JVM_CONSTANT_InterfaceMethodref :
      st->print("klass_index=%d", uncached_klass_ref_index_at(index));
      st->print(" name_and_type_index=%d", uncached_name_and_type_ref_index_at(index));
      break;
    case JVM_CONSTANT_String :
      if (is_pseudo_string_at(index)) {
        oop anObj = pseudo_string_at(index);
        anObj->print_value_on(st);
        st->print(" {" PTR_FORMAT "}", p2i(anObj));
      } else {
        unresolved_string_at(index)->print_value_on(st);
      }
      break;
    case JVM_CONSTANT_Integer :
      st->print("%d", int_at(index));
      break;
    case JVM_CONSTANT_Float :
      st->print("%f", float_at(index));
      break;
    case JVM_CONSTANT_Long :
      st->print_jlong(long_at(index));
      break;
    case JVM_CONSTANT_Double :
      st->print("%lf", double_at(index));
      break;
    case JVM_CONSTANT_NameAndType :
      st->print("name_index=%d", name_ref_index_at(index));
      st->print(" signature_index=%d", signature_ref_index_at(index));
      break;
    case JVM_CONSTANT_Utf8 :
      symbol_at(index)->print_value_on(st);
      break;
    case JVM_CONSTANT_ClassIndex: {
        int name_index = *int_at_addr(index);
        st->print("klass_index=%d ", name_index);
        symbol_at(name_index)->print_value_on(st);
      }
      break;
    case JVM_CONSTANT_UnresolvedClass :               // fall-through
    case JVM_CONSTANT_UnresolvedClassInError: {
        CPKlassSlot kslot = klass_slot_at(index);
        int resolved_klass_index = kslot.resolved_klass_index();
        int name_index = kslot.name_index();
        assert(tag_at(name_index).is_symbol(), "sanity");

        Klass* klass = resolved_klasses()->at(resolved_klass_index);
        if (klass != NULL) {
          klass->print_value_on(st);
        } else {
          symbol_at(name_index)->print_value_on(st);
        }
      }
      break;
    case JVM_CONSTANT_MethodHandle :
    case JVM_CONSTANT_MethodHandleInError :
      st->print("ref_kind=%d", method_handle_ref_kind_at(index));
      st->print(" ref_index=%d", method_handle_index_at(index));
      break;
    case JVM_CONSTANT_MethodType :
    case JVM_CONSTANT_MethodTypeInError :
      st->print("signature_index=%d", method_type_index_at(index));
      break;
    case JVM_CONSTANT_InvokeDynamic :
      {
        st->print("bootstrap_method_index=%d", invoke_dynamic_bootstrap_method_ref_index_at(index));
        st->print(" name_and_type_index=%d", invoke_dynamic_name_and_type_ref_index_at(index));
        int argc = invoke_dynamic_argument_count_at(index);
        if (argc > 0) {
          for (int arg_i = 0; arg_i < argc; arg_i++) {
            int arg = invoke_dynamic_argument_index_at(index, arg_i);
            st->print((arg_i == 0 ? " arguments={%d" : ", %d"), arg);
          }
          st->print("}");
        }
      }
      break;
    default:
      ShouldNotReachHere();
      break;
  }
  st->cr();
}

void ConstantPool::print_value_on(outputStream* st) const {
  assert(is_constantPool(), "must be constantPool");
  st->print("constant pool [%d]", length());
  if (has_preresolution()) st->print("/preresolution");
  if (operands() != NULL)  st->print("/operands[%d]", operands()->length());
  print_address_on(st);
  st->print(" for ");
  pool_holder()->print_value_on(st);
  if (pool_holder() != NULL) {
    bool extra = (pool_holder()->constants() != this);
    if (extra)  st->print(" (extra)");
  }
  if (cache() != NULL) {
    st->print(" cache=" PTR_FORMAT, p2i(cache()));
  }
}

#if INCLUDE_SERVICES
// Size Statistics
void ConstantPool::collect_statistics(KlassSizeStats *sz) const {
  sz->_cp_all_bytes += (sz->_cp_bytes          = sz->count(this));
  sz->_cp_all_bytes += (sz->_cp_tags_bytes     = sz->count_array(tags()));
  sz->_cp_all_bytes += (sz->_cp_cache_bytes    = sz->count(cache()));
  sz->_cp_all_bytes += (sz->_cp_operands_bytes = sz->count_array(operands()));
  sz->_cp_all_bytes += (sz->_cp_refmap_bytes   = sz->count_array(reference_map()));

  sz->_ro_bytes += sz->_cp_operands_bytes + sz->_cp_tags_bytes +
                   sz->_cp_refmap_bytes;
  sz->_rw_bytes += sz->_cp_bytes + sz->_cp_cache_bytes;
}
#endif // INCLUDE_SERVICES

// Verification

void ConstantPool::verify_on(outputStream* st) {
  guarantee(is_constantPool(), "object must be constant pool");
  for (int i = 0; i< length();  i++) {
    constantTag tag = tag_at(i);
    if (tag.is_klass() || tag.is_unresolved_klass()) {
      guarantee(klass_name_at(i)->refcount() != 0, "should have nonzero reference count");
    } else if (tag.is_symbol()) {
      CPSlot entry = slot_at(i);
      guarantee(entry.get_symbol()->refcount() != 0, "should have nonzero reference count");
    } else if (tag.is_string()) {
      CPSlot entry = slot_at(i);
      guarantee(entry.get_symbol()->refcount() != 0, "should have nonzero reference count");
    }
  }
  if (cache() != NULL) {
    // Note: cache() can be NULL before a class is completely setup or
    // in temporary constant pools used during constant pool merging
    guarantee(cache()->is_constantPoolCache(), "should be constant pool cache");
  }
  if (pool_holder() != NULL) {
    // Note: pool_holder() can be NULL in temporary constant pools
    // used during constant pool merging
    guarantee(pool_holder()->is_klass(),    "should be klass");
  }
}


void SymbolHashMap::add_entry(Symbol* sym, u2 value) {
  char *str = sym->as_utf8();
  unsigned int hash = compute_hash(str, sym->utf8_length());
  unsigned int index = hash % table_size();

  // check if already in map
  // we prefer the first entry since it is more likely to be what was used in
  // the class file
  for (SymbolHashMapEntry *en = bucket(index); en != NULL; en = en->next()) {
    assert(en->symbol() != NULL, "SymbolHashMapEntry symbol is NULL");
    if (en->hash() == hash && en->symbol() == sym) {
        return;  // already there
    }
  }

  SymbolHashMapEntry* entry = new SymbolHashMapEntry(hash, sym, value);
  entry->set_next(bucket(index));
  _buckets[index].set_entry(entry);
  assert(entry->symbol() != NULL, "SymbolHashMapEntry symbol is NULL");
}

SymbolHashMapEntry* SymbolHashMap::find_entry(Symbol* sym) {
  assert(sym != NULL, "SymbolHashMap::find_entry - symbol is NULL");
  char *str = sym->as_utf8();
  int   len = sym->utf8_length();
  unsigned int hash = SymbolHashMap::compute_hash(str, len);
  unsigned int index = hash % table_size();
  for (SymbolHashMapEntry *en = bucket(index); en != NULL; en = en->next()) {
    assert(en->symbol() != NULL, "SymbolHashMapEntry symbol is NULL");
    if (en->hash() == hash && en->symbol() == sym) {
      return en;
    }
  }
  return NULL;
}<|MERGE_RESOLUTION|>--- conflicted
+++ resolved
@@ -305,20 +305,9 @@
 
   constantPoolHandle cp(THREAD, this);
   for (int index = 1; index < length(); index++) { // Index 0 is unused
-<<<<<<< HEAD
-    if (tag_at(index).is_string()) {
-      Symbol* sym = cp->unresolved_string_at(index);
-      // Look up only. Only resolve references to already interned strings.
-      oop str = StringTable::lookup(sym);
-      if (str != NULL) {
-        int cache_index = cp->cp_to_object_index(index);
-        cp->string_at_put(index, cache_index, str);
-      }
-=======
     if (tag_at(index).is_string() && !cp->is_pseudo_string_at(index)) {
       int cache_index = cp->cp_to_object_index(index);
       string_at_impl(cp, index, cache_index, CHECK);
->>>>>>> a908316a
     }
   }
 }
